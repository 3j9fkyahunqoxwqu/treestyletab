# History

 - master/HEAD
<<<<<<< HEAD
   * Implement pseudo tree in `about:treestyletab-group` tabs and the rich tooltip without XHTML. (We don't need to mix XHTML and XUL to apply multi-column properties of CSS.)
=======
   * Activate multi-column layout only when it is required, at tooltip of tabs and dummy group tabs.
>>>>>>> f373c987
 - 0.17.2016030402
   * Show rich tooltip with multiple columns even if there are only short title tabs.
   * Avoid initialization error on newly opened group tabs.
 - 0.17.2016030401
   * Allow to specify different delay for autoshow/hide on mousemove, via secret preferences `extensions.treestyletab.tabbar.autoHide.delay.show` and `extensions.treestyletab.tabbar.autoHide.delay.hide`.
   * Keep current tab visible after the window is resized, even if there are too many tabs with a scrollbar.
   * Don't scroll to a hidden tab when it is newly opened.
   * Dropped non-URI text (maybe including whitespaces) onto the tab bar is opened with a search result tab. The behavior is same to Firefox's default.
   * Better layout for fake tree in multiple columns (at tooltip of tabs and dummy group tabs).
   * Behaviors around multiple home pages are improved.
     * On the startup, they are opened as flat tabs and not grouped.
     * For left click of the home button, flat new tabs are opened instead of loading the first home page into the current tab.
     * For middle click of the button, home tabs are opened as a tree.
   * Don't leave needless group tab after a tree is detached, when a closed parent tab is configured to be replaced with a dummy group tab.
   * Narrow scroll bar in the tab bar is now more compatible with other customizations.
   * Tree of tabs are now always collapsable for both horizontal and vertical. Moreover, indentation of tabs also activated for the vertical tab bar always.
     There is no way to revoke those tree features.
     If you just require vertical tab bar without tree features, please try other alternative addons: [Vertical Tabs](https://addons.mozilla.org/firefox/addon/vertical-tabs/), [Vertical Tabs (Simplified)](https://addons.mozilla.org/firefox/addon/vertical-tabs-simplified/), [Side Tabs](https://addons.mozilla.org/firefox/addon/side-tabs/), or others.
   * de-DE locale is updated by Björn Kautler. Thanks!
   * ru locale is updated by Infocatcher. Thanks!
 - 0.16.2016021602
   * Attach new tabs only actually opened with `relatedToCurrent`=`true` option (or referrer) to the current tab, as the default behavior for compatibility with other addons.
 - 0.16.2016021601
   * Tree in group (dummy) tabs is now shown with multiple columns. (You can disable the feautre by `extensions.treestyletab.groupTab.columnize`=`false`.)
   * Tree in tooltip is now shown with multiple columns. (You can disable the feautre by `extensions.treestyletab.tooltip.columnize`=`false`.)
   * Fix regression: open bookmarks as separate tabs for user preference.
   * Better appearance for narrow scrollbar in the tab bar.
   * Add ability to collapse/expand the tab bar by middle click on the splitter.
   * Expand the tab bar to feedback what's happen, when a tab has new title, in the "auto hide" mode.
   * Add secret preferences to disable expanding of the tab bar to feedback what's happen for each case: `extensions.treestyletab.tabbar.autoShow.feedback.opened`, `extensions.treestyletab.tabbar.autoShow.feedback.closed`, `extensions.treestyletab.tabbar.autoShow.feedback.moved`, `extensions.treestyletab.tabbar.autoShow.feedback.selected` and `extensions.treestyletab.tabbar.autoShow.feedback.titleChanged`.
   * When the tab bar is expanded for a feedback, the subject tab is now highlighted.
   * Add a new choice when a parent tab is closed: now you can replace the closed parent tab with a new group tab.
   * de-DE locale is updated by Björn Kautler. Thanks!
   * ru locale is updated by Infocatcher. Thanks!
 - 0.16.2016021201
   * Better compatibility with [Tab Badge](https://addons.mozilla.org/firefox/addon/tab-badge/) addon.
   * Never touch session history of remote tabs (on e10s activated). It raised exception and broke tree structure when a parent tab is closed and the next parent is a remote tab.
   * Reduce `eval()` hack.
   * [Gave up to disable the preference `browser.tabs.insertRelatedAfterCurrent`.](https://github.com/piroor/treestyletab/issues/874#issuecomment-183914331)
     Now TST respects the default behavior for the preference, about new tabs opened from links.
     See also the next topic.
   * All new tabs opened via the `gBrowser.addTab()` method with the option `relatedToCurrent:true` or a referrer information are now basically opened as children of the current tab.
     By this change, new tabs from various other addons will be opened as children of the current tab without any hack.
   * New tabs from `window.open()` are now opened as orphan tabs, when TST cannot find the possible parent tab from the referrer information.
   * A new APIs to open new orphan tab is added: `gBrowser.treeStyleTab.readyToOpenOrphanTab()` and `gBrowser.treeStyleTab.readyToOpenOrphanTabNow()`.
     They are useful to open new independent tab with `relatedToCurrent:true` (to go back to the previous "current" tab after the new tab closed immediately).
   * Never shrink the tab bar when it is scrolled.
   * No more flashing issue of the tab bar in the "auto hide" mode, while moving focus on tabs by Ctrl-Tab.
   * Handle long press of the Ctrl key even when `browser.ctrlTab.previews` is `true`.
   * Fixup tree structure of tabs after moving of tabs by Ctrl-Shift-PageUp/PageDown more correctly.
   * Don't shrink/hide the tab bar with simple focus change, if it triggers changing of the visibility of a menu item in the toolbox.
 - 0.16.2015122501
   * Initialize itself correctly on Firefox 38. (regression)
   * Don't show thin glay bar for pinned tabs on fullscreen HTML5 video.
   * Activate/deactivate auto hide feature for fullscreen mode correctly, on Firefox 38.
   * Don't change the scroll position of the tab bar, when it is expanded from shrunken.
 - 0.16.2015113001
   * New tabs can be opened even if Speed Dial or some addons are activated.
   * Clicking at the grippy in the tab bar splitter expands collapsed tab bar correctly. (regression)
   * "New Folder" and "Bookmark Properties" works again. (regression)
   * Don't shake the tab bar when it is scrolled by spacers in the arrowscrollbox.
   * Show the tab bar automatically by mousemove on developer tools.
   * Show preferred label "auto hide" or "auto shrink" for the menuitem to toggle "auto hide" feature from the tab context menu.
   * A new secret preference `extensions.treestyletab.closeParentBehavior.promoteAllChildrenWhenParentIsLastChild` is instoruced to disable a safeguard for the edge case: promoting all children to the upper level when a parent tab which has no sibling is closed.
   * Restore order of rearranged tabs more correctly.
   * Don't break tree structre for tab rearrangings triggered by Ctrl-Shift-PageUp/PageDown.
   * Disallow to enlarge the width of the tab bar over a harf of a window, by dragging of the splitter.
 - 0.16.2015111001
   * Free memory for closed windows correctly (it was grabbed by living-dead event listeners.)
   * Highlighted color of updated pinned tabs is shown correctly.
   * The feature "Bookmark this tree" and the property dialog of bookmark folders now work correctly.
   * The height of the closebox in each tab is never changed anymore.
   * The navigation toolbar is shown correctly below window buttons on OS X.
 - 0.16.2015110801
   * The title bar is now hidden for permanently shown menu bar. (Otherwise the menu bar is not draggable to move the window itself.)
   * Regression: Tabs opened via `GM_openInTab()` are placed at the top of existing child tabs of the current tab, if it is the default position of newly opened children.
   * Regression: "Search with..." in the context menu works correctly.
 - 0.16.2015110701
   * The API `TreeStyleTabService.getLastDescendantTab()` now returns correct value always.
   * Open "View Source" result as a child of the current tab.
   * Follow the position of the tab bar to changes around the social sidebar.
   * Don't reposition/update the tab bar when the window regains focus or the sidebar is switched between different panels.
   * Don't shrink the width of the tab bar with a scrollbar for too many tabs, on OS X.
   * Don't hide the title bar unexpectedly, after toolbar customizations.
   * Introduce new custom DOM event `nsDOMTreeStyleTabTabbarRendered` for addons who need to modify appearance of the tab bar, like Unified Sidebar.
   * Hide (shrink) the tab bar correctly after a tab is dragged and dropped or any FireGestures's gesture is performed.
   * The configuration dialog applies new "auto hide" preference only for the correct mode: normal or full screen.
   * Fix misspelling of `Leftside` and `Rightside` - they simply became `Left` and `Right`.
   * Perform searches from the web search bar and the context menu correctly, when e10s is activated.
   * Show the tab bar at correct position, after the DOM fullscreen mode.
   * Hide tab bar related elements completely in the DOM fullscreen mode.
   * Tabs opened via `GM_openInTabs()` from Greasmeonkey scripts become children of the current tab again.
   * Introduce new internal preferences to control debug prints. You can activate/deactivate debug print per module via preferences like `extensions.treestyletab.debug.*`.
   * Fix broken appearance of overlay icons on pinned tabs.
   * Reduce `eval()` hack to avoid errors around invalid references to objects defined with [ECMAScript 6's `const`](https://bugzilla.mozilla.org/show_bug.cgi?id=1202902) in separate scopes for Firefox sources.
   * Restore order of rearranged tabs more correctly.
   * Don't show gray rect of pinned tabs on full screen videos and collapsed tab bar.
   * Don't update the size of the tab bar too frequently.
     This change solves conflict with the [Unified Sidebar](https://addons.mozilla.org/firefox/addon/unified-sidebar/) addon.
   * On Linux, show the icon of the "all tabs" button in the vertical tab bar correctly.
   * Introduce an internal method `gBrowser.treeStyleTab.dumpTreeInformation()` to dump tree structure information stored in each tab, for debugging around unexpectedly broken tree.
 - 0.15.20150902901
   * Fix many compatibility issues around spec changes at Firefox 40 and later.
     (Including [patches by Xidorn Quan](https://github.com/piroor/treestyletab/pull/925). Thanks!)
   * Drop support for Firefox 31.
   * Re-introduce configuration UIs for the size of the tab bar and its fixedness.
     Now it works to reset size of the tab bar in all existing windows.
   * Toolbar customization works correctly even if the tab bar is placed not on the top.
     In old versions, only the first time worked.
   * Current tab is shown with highlighted color correctly at the "Plain" skin.
   * Mouse events are correctly handled for the "auto hide" feature for tabs even if their remoteness is dynamically changed.
 - 0.15.2015030601
   * Width of the tab bar, position of the tab bar, and status of the "auto hide" feature are saved and restored for each window.
   * Better compatibility with [Duplicate in Tab Context Menu addon](https://addons.mozilla.org/firefox/duplicate-in-tab-context-menu/).
   * Better compatibility with ColorfulTabs. Annoyingly horizontal scroll of the tab bar (happend by clicking on any tab) has been solved.
   * Isolated from obsolete `String.prototype.quote()`.
   * Isolated from deprecated JavaScript 1.7's let blocks.
   * Isolated from obsolete nsIPopupBoxObject interface on Firefox 36 and later.
   * Update appearance of the tab bar correctly, after the sidebar is shown/hidden at Firefxo 39 and later.
   * Reset z-index of vertical tabs always to prevent tabs are shown above other browser elements.
   * Open child tabs from links correctly on Firefox 36 and later.
   * Open child tabs from the web search bar correctly on Firefox 36 and later.
   * Open multiple child tabs from a tab by scripts more correctly, for E10S windows.
   * Firefox Hello's chat boxes are not placed below tabs anymore.
   * Mouse events on the place holder shown when the tab bar is completely hidden are handled correctly to show/hide the tab bar automatically.
 - 0.15.2014120101
   * Open clicked link as a new child tab correctly, from links with `target="_blank"` in e10s mode.
     (See also [the related bug on the bugzilla.mozilla.org](https://bugzilla.mozilla.org/show_bug.cgi?id=1098688))
   * Re-show the tab bar correctly after exiting from the fullscreen mode.
     [(by Xinkai. Thanks!)](https://github.com/piroor/treestyletab/pull/790)
   * "Auto hide tab bar" feature works correctly on Firefox 35 and older versions.
 - 0.15.2014111301
   * Drop support for Firefox 30 and older versions
   * Works correctly on the multi-process mode (E10S).
     * Open child tabs from links correctly, in e10s windows. [(by Nephyrin. Thanks a lot!)](https://github.com/piroor/treestyletab/pull/760)
   * Restore tree structure with multiple trees from bookmarks correctly, even if the dummy tab is disabled.
   * Restore tab position for "Undo Close Tab" command correctly.
   * Works on Nightly 33.0a1 with the preference `dom.compartment_per_addon`=`true`.
   * Update tabbar appearance correctly, after toolbar customization.
   * Save "parent tab" settings correctly in the bookmarks properties dialog.
   * Update fr-FR locale, by AxlMun. Thanks!
 - 0.14.2014051101
   * Don't hide the toolbar in the full screen mode, if `browser.fullscreen.autohide` is `false`.
 - 0.14.2014051001
   * Show the navigation toolbar and the "private browsing" indicator in the titlebar correctly, on OS X. (regression)
   * Don't darken colors of websites with white background, in "auto hide tab bar" mode.
   * [Czech locale is added by Vlastimil Ovčáčík. Thanks!](https://github.com/piroor/treestyletab/pull/714)
 - 0.14.2014050601
   * Allow to hide the title bar if Tabs on Bottom addon is installed.
   * Open new tabs by [Tile Tabs](https://addons.mozilla.org/firefox/addon/tile-tabs/) as next sibling tab.
 - 0.14.2014050102
   * Works with Unified Sidebar correctly, in the "auto shrink" mode. (regression)
 - 0.14.2014050101
   * Works on Nightly 32.0a1 again.
   * Hide pinned tabs completely on DOM full-screen mode.
 - 0.14.2014043001
   * Better compatibility with No Script 2.6.8.20.
 - 0.14.2014042701
   * Works on Nightly 31.0a1 again.
   * Improved: Introduce a new checkbox "When a new tree appears, collapse others automatically" in the configuration dialog. It has been split from "When a tab gets focus, expand its tree and collapse others automatically" because the behavior was not related to the existing checkbox.
   * Improved: Better compatibility with [Classic Theme Restorer](https://addons.mozilla.org/firefox/addon/classicthemerestorer/) about "tabs in titlebar" appearance.
   * Fixed: Restore tree structure on the startup correctly, with Firefox 28 and later.
   * Fixed: Open new tabs from "search by" in the context menu correctly, even if the selection includes line breaks or it is too long.
   * Fixed: Broken trees around duplicated tabs after restarting, are gone.
   * [ru locale is updated by Infocatcher. Thanks!](https://github.com/piroor/treestyletab/pull/672)
 - 0.14.2014020901
   * Improved: On the "auto hide" mode, scroll to the current tab when the tab bar becomes shown.
   * Improved: Accept drag and drop of the tab bar itself, on the blank area around pinned tabs.
   * Fixed: Don't activate "draw in titlebar" feature for windows with vertical tab bar.
   * Fixed: On the "auto hide" mode, keep scroll position of the tab bar correctly when the bar is shown and hidden.
   * Fixed: In the fullscreen mode, don't hide the navigation toolbar on OS X Lion.
   * Fixed: Collapse the tab bar automatically, if it is expanded by long-press of the Ctrl key and a new window is opened while the key is pressed.
   * Fixed: Open tabs as children, from the "search by" in the context menu.
   * Fixed: Don't start dragging operation of the tab bar itself from a button which have its own popup menu.
 - 0.14.2014013001
   * Improved: Better compatibility with [Nav Bar on Title Bar](https://addons.mozilla.org/firefox/addon/nav-bar-on-title-bar/).
   * Improved: Better compatibility with [Tab Control](https://addons.mozilla.org/firefox/addon/tab-control/).
   * Modified: Remove codes for an extinct feature "replace the current tab when opening a bookmark group". The feature was already removed in old Firefox.
   * Fixed: Public APIs to show/hide the tab bar works correctly.
   * Fixed: Maximize scrollable area of tree-like view in a about:treestyletab-group tab.
   * Fixed: Open bookmark folder as a tree correctly, even if the user don't want to open a dummy grouping tab.
   * Fixed: Fix broken appearance of the tab bar on Firefox versions without the "Tabs on Top" feature.
 - 0.14.2013112901
   * Improved: Better compatibility with someone who change visibility of the tab bar, like "auto hide tab bar for last single tab" feature of Tab Mix Plus, Pale Moon, and [Hide Tab Bar With One Tab](https://addons.mozilla.org/firefox/addon/hide-tab-bar-with-one-tab/).
   * Improved: Better compatibility with [Context Search](http://www.cusser.net/extensions/contextsearch/). Now search result tabs are opened as children of the current tab.
   * Modified: Expand the shrunken tab bar immediately when the mouse pointer moves onto the tab bar, if the size of teh tab bar is fixed.
   * Modified: Keep the UI to modify relations of bookmarks disabled, for bookmark items in the "Unsorted Bookmarks" folder. (Because people won't open all items in the folder as a tree of tabs by middle-click on the folder.)
   * Modified: Updated pinned tabs are highlighted by TST itself.
   * Fixed: Hide (or collapse) the tab bar correctly with delay, when a tab is opened or closed in the "auto hide" mode.
   * Fixed: Better responsibility for bookmark management UI when there are very large number of sibling bookmarks in a folder.
   * Fixed: Save and restore both sizes of expanded and shrunken tab bar correctly, on the next startup.
   * Fixed: Re-show the tab bar correctly when the F11 key is pressed to exit from the DOM full-screen mode.
   * Fixed: Show the tab bar again correctly when I click the grippy in the splitter.
   * Fixed: Show the tab bar again correctly when I drag the splitter.
   * Fixed: Correctly update "list all tabs" menu if there is pinned tabs ([by Infocatcher.](https://github.com/piroor/treestyletab/pull/606) Thanks!)
   * Fixed: Better compatibility with "Australis".
   * Fixed: Don't disable background color of tabs when Tab Mix Plus is installed.
   * Fixed: Open tabs from user scripts with [Greasemonkey](https://addons.mozilla.org/firefox/addon/greasemonkey/) 1.11 correctly.
   * [fr-FR locale is updated by AxlMun. Thanks!](https://github.com/piroor/treestyletab/pull/595)
 - 0.14.2013100901
   * Improved: Position and size of the tab bar is updated automatically when any element is inserted to the browser box.
   * Fixed: Show the full tooltip near the original tooltip correctly, even if there are multiple screens.
   * Fixed: Don't shrink/hide the tab bar for keyboard shortcuts Ctrl-T, Ctrl-R, etc, if the tab bar is shown by a long-press of the Ctrl key.
   * Fixed: Don't focus to the tab which is going to be closed. This also fixes some breakages (including [issue #569](https://github.com/piroor/treestyletab/issues/569)) caused by TabSelect events from disappearing tabs.
   * Fixed: Don't activate auto-hide feature of the tab bar for DOM-fullscreen mode (ex. YouTube). This is based on the behavior of Firefox's auto-hide feature in DOM-fullscreen mode.
   * Fixed: Don't hide browser's toolbars when the tab bar is vertical, except cases to hide them for special tabs (for example, web application).
   * Fixed: Erase odd border in each tab appearing with Tab Mix Plus. ([by wanabe. Thanks!](https://github.com/piroor/treestyletab/pull/556))
   * Fixed: Better compatibility with "How Many Times Can I Back?". ([by wanabe. Thanks!](https://github.com/piroor/treestyletab/pull/554))
   * Fixed: Better compatibility with [Sidebars List](https://addons.mozilla.org/firefox/addon/sidebars-list/). ([by Infocatcher. Thanks!](https://github.com/piroor/treestyletab/pull/571))
 - 0.14.2013082301
   * Fixed: Failed to initialize on Firefox 23 and later. (regression on the previous release)
   * [ru locale is updated by Infocatcher. Thanks!](https://github.com/piroor/treestyletab/pull/542)
 - 0.14.2013082201
   * Works on Firefox 25 and later.
   * Fixed: Restore tree structure correctly for "undo close tab" feature, even if the tab had no child. (It was a regression on the version 0.14.2013052901.)
   * Improved: New tab from [DragIt](https://addons.mozilla.org/firefox/addon/dragit-formerly-drag-de-go/) is opened as a child of the current tab.
   * Fixed: Don't shrink tab bar automatically, when the user selects a background tab.
   * Improved: Update label of Firefox's "Close Tabs to the Right" menu item to "Close Tabs to the Bottom" in the vertical tab bar.
   * Fixed: Don't break tree structure by drag and drop of a child tab to move it to the upper level.
   * Fixed: Detect new tabs opened from content scripts more correctly.
   * Fixed: Show favicon for dummy (group) tabs correctly on Firefox 22.
   * Fixed: Detect dummy (group) tabs correctly. ([Fixed by Infocatcher. Thanks!](https://github.com/piroor/treestyletab/pull/518))
   * Fixed: On Firefox 23 and later, ignore the preference "hide the tab bar when there is only one tab" because it was available on Firefox 22 or older versions.
   * Fixed: Resolve visual glitch of the tab bar after showing/hiding a toolbar.
   * Fixed: Works with [bug489729 (Disable detach and tear off tab)](https://addons.mozilla.org/firefox/addon/bug489729-disable-detach-and-t/).
   * Improved: Introduce the concept "temporary group tab" and "permanent group tab". And close needless group tabs automatically only when it is marked as temporary. Automatically opened group (dummy) tabs are temporary, and manually opened tabs are permanently by default. You can make group tabs always permanent by these preferences `extensions.treestyletab.openGroupBookmark.temporaryGroup` (for bookmark groups) and `extensions.treestyletab.createSubtree.underParent.temporaryGroup` (for "create new tree from selected tabs" feature) with the value `false`.
   * Fixed: Show/hide tab bar correctly after the grippy is clicked.
   * Fixed: Don't freeze on the interface to edit bookmarks, even if there are too many bookmarks in the same folder.
   * [ru locale is updated by Infocatcher. Thanks!](https://github.com/piroor/treestyletab/pull/534)
 - 0.14.2013052901
   * Fixed: Pinned tabs are shown with more stylized appearance.
   * Fixed: Don't set margin to indicate grouped tabs for parent tabs next to hidden tabs in more cases. (by Drugoy. Thanks!)
   * Fixed: Update the tab bar correctly when contents in the browser bottom bar or the toolbar are modified. (Regression on 0.14.2013040601)
   * Fixed: Don't make new tabs children of the current tab, if they are opened by [Gmail Panel](https://addons.mozilla.org/firefox/addon/gmail-panel/) or someone.
   * Modified: Update codes around [session store API](http://dutherenverseauborddelatable.wordpress.com/2013/05/23/add-on-breakage-continued-list-of-add-ons-that-will-probably-be-affected/).
 - 0.14.2013040601
   * Improved: Add a new secret option `extensions.treestyletab.autoAttach.fromCurrent` to control new tab position from the current tab.
   * Fixed: Move tab by moveTabForward/moveTabBackward on Firefox 20 correctly.
   * Fixed: Don't set margin to indicate grouped tabs for parent tabs next to hidden tabs.
   * Fixed: Don't insert needless margins between collapsed tabs. Negative margins for collapsed tabs were unexpectedly inverted for tabs which have its "cannot be collapsed" parent tab. However, such tabs still can be collapsed if its root parent tab can be collapse its sub tree.
   * Fixed: Observe changes of UI shown/hidden not only the browser bottom box but also the toolbox
   * Fixed: Restore the original user preference when this addon is disabled or removed. (by saneyuki_s)
   * Fixed: Move dragged tab to the correct position, even if there are hidden tabs.
   * Fixed: Move all tabs in the dragged tree to a newly opened window correctly on Firefox 19 and later.
   * Modified: Make dragging tabs transparently always, to see the drop position marker.
   * Modified: Expand the drop area to drop dragged tabs to a tab itself. By this change, you can drop a tab to another more easily.
   * Modified: "jar" archive is no longer included.
 - 0.14.2012122901
   * Works on Nightly 20.0a1 again. (Updated for new MutationObserver spec.)
   * Fixed: Never raise error messages for dragging of non-tab objects onto the tab bar.
 - 0.14.2012121401
   * Improved: Open new tabs from [Linky](https://addons.mozilla.org/firefox/addon/425) as child tabs of the current tab even if they are opened vi a dialog.
   * Improved: Define minimum width/height of the tab bar and restore it on the startup (so, if you accidentaly get too narrow tab bar, it will be fixed in the next startup.)
   * Fixed: Collapse/hide the tab bar automatically even if the webpage includes any plugin area.
   * Fixed: Fix wrong dragging behavior of tabs in the vertical tab bar. Now tabs can be droppend on another tab easily.
   * Fixed: Fix odd padding in the vertical overflowed tab bar with pinned tabs and "Default" skin.
   * Fixed: Hide tab bar for only one tab window correctly.
   * Fixed: Fix dynamic patch for [QuickDrag](https://addons.mozilla.org/firefox/addon/6912).
   * Modified: Don't change indent of tabs for collapsed tab bar.
   * Modified: Don't listen "mouseleave" event anymore (because it increases CPU usage.)
   * Modifeid: Unify the preference item `extensions.treestyletab.animation.enabled` to `browser.tabs.animate`.
 - 0.14.2012111201
   * Fixed: Tabs from other computers are correctly opened as child tabs of the "about:sync" tab, on lately Nightly.
   * Fixed: All animation effects were unexpectedly stopped after the configuration dialog is opened.
 - 0.14.2012111001
   * Improved: Dragged tabs in vertical tab bar are now animated (on Firefox 17 beta and later.)
   * Improved: Update indent of tabs automatically when too deeply nested tabs are collapsed/expanded and the mouse cursor goes away from the operated tab. This behavior can be disabled by the secret preference `extensions.treestyletab.indent.autoShrink.onlyForVisible`.
   * Fixed: Update indent of tabs automatically when tab groups are modified or switched.
   * Improved: Different indent of tabs can be applied for horizontal and vertical tab bar. Secret preferences `extensions.treestyletab.indent.horizontal`, `extensions.treestyletab.indent.vertical`, `extensions.treestyletab.indent.min.horizontal` and `extensions.treestyletab.indent.min.vertical` are available.
   * Improved: The default size of the tab bar (it is used to reset the tab bar when the splitter is double-clicked) is now customizable by secret preferences `extensions.treestyletab.tabbar.width.default`, `extensions.treestyletab.tabbar.height.default` and `extensions.treestyletab.tabbar.shrunkenWidth.default`.
   * Fixed: Drop position markers in vertical tab bar were accidentaly disappeared while dragging.
   * Fixed: Don't duplicate the current tab accidentaly when simple left click on the reload button.
   * Improved: Duplicate tabs as children of the current tab, from items of back/forward button's menu.
   * Fixed: Don't hide closeboxes of other tabs when toolbars are shown/hidden.
   * Fixed: Animation effects of tabs were accidentaly stopped when there were multiple windows.
   * Improved: Refactor internal codes.
 - 0.14.2012081101
   * Fixed: Apply animation effects correctly. In old versions, all animation effects (about tabs and the configuration dialog) were accidentally stopped.
 - 0.14.2012080901
   * Fixed: New tabs are shown correctly even if you activate animation effects. New tabs were sometimes stay hidden because animation was accidently stopped by some errors.
   * Fixed: Tabs are shown with correct height in "Metal" skin on Windows and Linux.
   * Fixed: Collapse a tree correctly even if you focused to a grandchild tab of the collapsing tree.
   * Fixed: Tabs dropped to the bookmarks sidebar are correctly bookmarked.
   * Fixed: Better handling of recursive/broken tree when collecting descendant tabs.
 - 0.14.2012080601
   * Updated for Firefox 16
   * Fixed: `extensions.treestyletab.autoExpand.intelligently` works correctly. If you set the preference to  `false` , not-focused trees are never collapsed by expansion of the newly focused tree.
   * Fixed: Don't forget collapsed state of trees while toolbar customizing.
   * Fixed: Create tree of nested bookmark folders, from dragged tree correctly.
   * Fixed: Open tabs as a tree on the dropped position in the tab bar, from dragged bookmark tree.
   * Fixed: Update tab bar appearance when contents of the browser bottom box is shown or hidden.
   * Fixed: Move the dragged pinned tab to the dropped position correctly, even if the drop target is the first pinned tab.
   * Fixed: Expand collapsed children of newly pinned tab automatically. (Child tabs unexpectedly vanished when a parent tab with collapsed children was pinned.)
   * Fixed: Don't break tree structure when a last child tab is moved to the upper level by drag and drop.
   * Fixed: After session restorations, new tabs related to the current tab could be shown as broken tree because TST's internal caches were lost. Now, session restorations work more stablely.
   * Fixed: "Fast restoration of tree structures on the startup" feature couldn't work correctly on some environments.
   * Fixed: Suppress freezing from infinity loop which is caused by recursive reference (it can be there unexpectedly by some reasons!) of tabs.
   * Fixed: Show bottom border of the toolbox for the vertical tab bar and "Tabs on Bottom" toolbox.
   * Fixed: Show notification about newly opened tabs at out of the viewport correctly, on Linux.
   * Fixed: Update "Metal" skin for Firefox 14 and later.
 - 0.14.2012050301
   * Improved: Move tab to the upper level if it is dropped on the bottom area of its parent tab.
   * Modified: Change the background color of tabs in "Flat" and "Mixed" theme for some platform (e.g. Ambience theme on Ubuntu).
   * Fixed: Handle new tabs from the "new tab" button correctly.
   * Fixed: Respect special behaviors defined in Firefox itself or other addons for middle-click on the new tab button.
   * Fixed: Fix NS_ERROR_XPC_BAD_OP_ON_WN_PROTO error in auto-shrink mode.
   * Fixed: Fix broken appearance of pinned tabs with "Sidebar" theme.
   * Fixed: Fix broken appearance of pinned tabs with "Metal" theme on Mac OS X.
   * Fixed: Layout pinned tabs correctly even if the tab bar is narrower than the size of a pinned tab.
   * Fixed: Move the dragged tab to the correct position when the drop target tab has no child.
   * Fixed: Disable the "Tabs on Top" menu item for the vertical tab bar correctly.
   * Fixed: Store and restore the original state of the "Tabs on Top" feature when TST is uninstalled.
   * Fixed: Don't reset "Tabs on Top" state on the startup. (It was wrongly enabled on every startup.)
   * Fixed: Enlarge max width of the status panel. (See [bug 632634](https://bugzilla.mozilla.org/show_bug.cgi?id=632634).)
   * Fixed: Don't show TST's "full tooltip" if TST's tooltip is disabled by user preference.
   * Fixed: Don't collapse tabs if collapsing/expanding of tree is disabled by user preference.
   * Fixed: Reset the appearance of tree twisties when the mouse pointer go away from the tab bar.
   * Fixed: Don't show tree twisties on the favicon of existing tabs, in a horizontal tab bar.
   * Fixed: Show the floating menu bar (and title bar) with [Hide Caption Titlebar Plus](https://addons.mozilla.org/firefox/addon/hide-caption-titlebar-plus-sma/) correctly.
 - 0.14.2012021101
   * Fixed: Better appearance around twisty in tabs on a horizontal tab bar. (regression)
   * Fixed: Preferences migration on the startup failed in some cases.
   * Russian locale is updated by Infocatcher.
 - 0.14.2012021001
   * Improved: A collapsed tree is expanded automatically if you press the Ctrl key for a while on it, even if the checkbox "When a tab gets focus, expand its tree and collapse others automatically" is unchecked. You can disable this behavior by the secret preference `extensions.treestyletab.autoExpandSubtreeOnSelect.whileFocusMovingByShortcut`.
   * Fixed: Tree twisties couldn't be hidden by user preference. (regression)
   * Fixed: With Tab Mix Plus, failed to save session data on exit. (regression)
   * Fixed: Icons of collapsed tabs in the horizontal tree were not hidden. (regression)
   * Fixed: User preference of "When a tab gets focus, expand its tree and collapse others automatically" was wrongly ignored when a collapsed tab in a collapsed tree is focused directly.
   * Fixed: A link dropped onto the last parent tab was wrongly opened as the first child tab even if it should be opened as the last child by the user preference.
 - 0.14.2012020901
   * Updated for Nightly 13.0a1.
   * Improved: Better compatibility with other tab-related addons. Now this addon doesn't apply custom binding to &lt;tab/&gt;s.
   * Fixed: On lately Nightly, appearances and behaviors of the tab bar were totally broken after the last tree was dragged and dropped to another window.
   * Fixed: Trees dropped on outside of existing Firefox windows were unexpectedly duplicated. Now they are correctly moved to new windows.
   * Fixed: When auto-showing/hiding (not shrinking) of the tab bar was activated, it was wrongly shown even if the mouse pointer was not near the window edge.
   * Fixed: Auto-scrolling of the tab bar didn't work if the first tab was hidden.
   * Fixed: "Tabs on Top" was wrongly enabled for "top" and "fixed" tab bar, when a popup window was opened.
   * Fixed: Sometimes the height of the vertical tab bar was not updated (ex. Firebug's panel.)
   * Fixed: "Bookmark this tree" didn't work correctly on Firefox 9 and later.
   * Fixed: "Restore closed tree" confirmation didn't work with localized versions: da-DK, de-DE, es-ES, fr-FR, it-IT, pl, ru-RU, sv-SE, zh-CN and zh-TW.
   * Fixed: When both Tab Mix Plus and any third-party's theme were installed, collapsed tabs in the horizontal tab bar couldn't be collapsed.
   * Russian locale is updated by Infocatcher.
 - 0.14.2012012901
   * Improved: Manually expanded trees were not collapsed automatically by focus changes (like Windows Explorer.) 
   * Improved: Now tab bar isn't hidden (shrunken) by keyboard input if the tab bar is expanded by mouse actions.
   * Improved: When a tab which was a member of closed tree is restored, TST asks you to restore the whole tree by the notification popup (a.k.a. "doorhangar").
   * Improved: Auto exmansion of shrunken/hidden tab bar can be suppressed by pressing Shift key.
   * Improved: Group tabs are now saved as bookmark folders.
   * Improved: When new tab is opened at the position outside of visible area of the vertical tab bar, it is notified with an animation effect.
   * Fixed: The "overflow" state of the vertical tab bar was broken when the bar was overflowed horizontally.
   * Fixed: Tree structures were broken when tab groups (Panorama) were switched by Ctrl-Shift-"`" and Ctrl-Shift-"~".
   * Fixed: Fast restoration of tree structures on session restoration didn't work for secondary (and later) window.
   * Fixed: Some odd behaviors around auto expansion of shrunken tab bar disappeared.
   * Fixed: When the current tab includes &lt;embed&gt;, drag and drop feature totally broken after you tried to drag the tab bar itself.
   * Fixed: Pinned but not faviconized tabs were not highlighted anymore.
   * Fixed: F2 key didn't work on group tabs. (regression)
   * Fixed: Failed to store edited title of group tabs. (regression)
   * Fixed: With Tab Mix Plus, failed to restore secondary or later pinned tabs if there is no normal tab.
   * Fixed: When the browser is too slow, manual scrollings on the tab bar could be canceled by smooth scroll animations of TST itself.
   * Fixed: Unexpected jumping on the tab bar after new child tabs are opened is suppressed.
   * Fixed: TST could be broken by API calls on window destruction.
   * Fixed: When the system was too slow on TabOpen event (by Informational Tab or some addons), the tab bar failed to be scrolled to the newly opened tab.
   * Fixed: Tree of tabs in group tabs had too narrow height.
   * Modified: The role of the counter in tabs is now switched for vertical and horizontal tab bar automatically. In the horizontal tab bar, it reports the number of all tabs in the tree (including the tab itself). In the vertical tab bar, it reports the number of collapsed children in the tree (excluding the tab itself). Secret preferences `extensions.treestyletab.counter.role.horizontal` and `extensions.treestyletab.counter.role.vertical` are available to control this behavior. [See discussions in #197.](https://github.com/piroor/treestyletab/issues/197)
   * Updated for Nightly 12.0a1.
   * Drop support for Firefox 3.6.
 - 0.13.2011121501
   * Fixed: "Fast restore" didn't work if Tab Mix Plus is installed without its custom session management.
   * Fixed: Tabs moved into existing tree didn't become member tabs of the tree. (Regression on 0.13.2011121401. If you use Tab Mix Plus or other addons to control new tab position, tree could be broken.)
 - 0.13.2011121401
   * Improved: "Fast restore" has landed. Last tree structure of tabs is restored on the startup quickly. If you see any trouble from this feature, disable it by following processes: go to "about:config" and set `extensions.treestyletab.restoreTree.level` to `0`.
   * Improved: "about:treestyletab-group" tabs (dummy tabs for grouping) now contains list of member tabs as links. You can click it to select the tab, and you can close tabs by middle-click on links.
   * Improved: When the current tab has focus, arrow keys should work like in the folder pane on Windows Explorer. Right arrow expands a collapsed tree or focuses to the first child tab. Left arrow focuses to the parent tab or collapses the tree. (*Note: if you want to focus to the tab by mouse click, you have to add a CSS rule  `.tabbrowser-tab { -moz-user-focus: normal !important; }`  to your userChrome.css.)
   * Improved: Now, "auto hide tab bar" feature correctly hides the tab bar even if plugins (ex. PDF, Flash, and so on) cover the content area. (On old versions, the tab bar was kept shown unexpectedly on such cases.) This hack is based on an invisible popup covering the content area, so, if you see any trouble from this hack, disable it by following processes: go to "about:config" and set `extensions.treestyletab.tabbar.autoHide.contentAreaScreen.enabled` to `false`.
   * Improved: "Undo Close Tree" confirmation UI is now shown immediately when a tab member of closed tree is restored by "Undo Close Tab".
   * Improved: Now you can close tabs by middle click on the rich tooltip on tree.
   * Fixed: The width of the tab bar was wrongly shrunken to 105px when you started Firefox with fullscreen or maximized state.
   * Fixed: Items in "List all tabs" were not indented on Nightly 11.0a1.
   * Fixed: Trees in background groups (made by Panorama) were unexpectedly collapsed by trees in the current group.
   * Fixed: "Undo Close Tree" feature didn't work. Now you can correctly get closed tabs back.
   * Fixed: Rich tooltip on tree was always shown on the primary screen unexpectedly. Now it works with multiple screens correctly.
   * Fixed: When the shrunken tab bar was too narrow, we couldn't expand it automatically by mouse move.
   * Fixed: Linux specific style rules were not loaded unexpectedly.
   * Fixed: On Linux + GNOME3, "narrow scroll bar" was not narrow.
   * Modified: The API  `partTab()`  is renamed to  `detachTab()` . For backward compatibility, the old name is still available.
 - 0.12.2011120101
   * Improved: While you are browsing tabs by Ctrl-Tab/Ctrl-Shift-Tab, now collapsed tree is automatically expanded, if you stay there with pressed Ctrl key. (You can change the delay via a secret preference `extensions.treestyletab.autoCollapseExpandSubtreeOnSelect.whileFocusMovingByShortcut.delay`.)
   * Improved: Title of "dummy" tabs can be changed by F2 key.
   * Improved: Tooltip on a tree now reports only top 10 tabs at first, and it is expanded to scrollable tooltip automatically after a delay. (You can change the delay via a secret preference `extensions.treestyletab.tooltip.fullTooltipDelay`.)
   * Improved: Members of the tree is shown in the tooltip on the closebox in tabs.
   * Improved: Calculation about size of pinned tabs is simplified. A new boolean preference `extensions.treestyletab.pinnedTab.faviconized` is available to change pinned tabs in a vertical tab bar from "faviconized" to "regular tab".
   * Fixed: Works on Nightly 11 at 2011-11-30(PST). Now the animation management module never uses `MozBeforePaint` event.
   * Fixed: Dropped tabs were broken if they are dropped on "indent" areas.
   * Fixed: Shrunken vertical tab bar couldn't be resized by drag and drop because the tab bar was unexpectedly expanded anyway.
   * Modified: Tooltip on tree always show tree. If you like the old behavior (tooltip with tree only for collapsed tree), you can set a secret preference `extensions.treestyletab.tooltip.mode` to `1`. (`0` means "never", `2` means "always").
   * Modified: The counter in a parent tab now reports the number of all tabs in the tree including itself.
 - 0.12.2011110101
   * Fixed: "Open in tabs" feature for bookmark folder didn't work. (regression on 0.12.2011102901)
 - 0.12.2011103101
   * Fixed: Pinned tabs appeared on wrong position for rightside tab bar. (regression on 0.12.2011102901)
   * Fixed: Tab's throbbers in the vertical tab bar were shown without vertical tab bar specific appearance unexpectedly.
 - 0.12.2011102901
   * Improved: Rest members in a tree of tabs are moved to another group if the parent tab is moved to the group.
   * Fixed: When a parent tab is pinned, rest members of the tree stay there correctly.
   * Fixed: Background color of the tab bar should be light gray for "Vertigo" and "Sidebar" style with auto-hide.
   * Fixed: Pinned tabs were mispositioned on Nightly.
   * Fixed: New tabs opened by Greasemonkey scripts are correctly become children of the tab.
   * Fixed: Tabs opened from bookmark folders in secondary (or others) window, their tree structure weren't restored if Tab Utilities is installed.
   * Fixed: When `TreeStyleTabService.treeViewEnabled` was set to false twice, twisties in tabs were lost unexpectedly.
   * Fixed: Hacks for [Colorful Tabs](https://addons.mozilla.org/firefox/addon/1368) didn't work. Now all tabs in a tree are shown with same background color.
   * Fixed: New tabs from "new blank tab" button on the tab bar didn't become first child of the current tab (by the user preference) automatically when it is opened. Now it works.
   * zh-TW locale is updated by bootleq.
 - 0.12.2011082901
   * Note: This version (and older versions) is incompatible to Firefox 8 or later due to the [bug 455694](https://bugzilla.mozilla.org/show_bug.cgi?id=455694) and [674925](https://bugzilla.mozilla.org/show_bug.cgi?id=674925).
   * Improved: A dummy tab for grouping tabs is automatically closed when it has no sibling tab.
   * Improved: The size of pinned tabs can be customized by secret prefs `extensions.treestyletab.pinnedTab.width` and `extensions.treestyletab.pinnedTab.height`. If you set the width to `-1`, then pinned tabs will be expanded to the width of the vertical tab bar.
   * Improved: Needless spaces around favicons in horizontal tabs disappeared.
   * Fixed: The parent tab was unexpectedly focused when a child tab was closed even if still there were any other child.
   * Fixed: Browser windows are not resized automatically if it is maximized.
   * Fixed: New tabs opened by "Search *** by ***" context menu command didn't become children of the current tab on Firefox 4 and later.
   * Fixed: The tab bar was wrongly shrunken/hidden/expanded while something is dragged.
   * Fixed: The tab bar unexpectedly lost its scroll position when the bar was shrunken/hidden/expanded.
   * Modified: "Replace current tab" radio item for bookmark groups is never shown on lately Firefox due to the [bug 440093](https://bugzilla.mozilla.org/show_bug.cgi?id=440093).
   * Improved: Now compatible to [Snap Links Plus 2.1](http://snaplinks.mozdev.org/).
   * Improved: Tabs opened by [Duplicate This Tab](https://addons.mozilla.org/firefox/addon/duplicate-this-tab/) become child tabs of the current tab.
   * Improved: New tabs opened by [InstaClick](https://addons.mozilla.org/firefox/addon/instaclick/) should become child tabs of the current tab.
   * Fixed: Visibility of menuitems and separators are now not controlled by self, if they are removed by Menu Editor addon.
   * Fixed: When tabs are highlighted by Tab Utilities, favicons were wrongly hidden.
   * Fixed: New tabs from  `GM_openInTab()`  in Greasemonkey scripts didn't become children of the current tab.
 - 0.12.2011061701
   * Improved: While dragging of tabs or links, auto-hidden tab bar is expanded automatically.
   * Improved: New API for other addons:  `gBrowser.treeStyleTab.moveTabs()` ,  `gBrowser.treeStyleTab.importTabs()` , and  `gBrowser.treeStyleTab.duplicateTabs()`  to process multiple tabs with their tree structure.
   * Fixed: Auto-hide of the tab bar was broken.
   * Fixed: Didn't work on Nightly 7.0a1 due to removed interface "nsIDOM3Node".
   * Fixed: Animation effects were suddenly stopped by window close or other reasons.
   * Fixed: With [ColorfulTabs](https://addons.mozilla.org/firefox/addon/colorfultabs/), vertical tab bar was wrongly scrolled.
 - 0.12.2011060202
   * Fixed: With Multiple Tab Handler, selected tabs couldn't be bookmarked by drag and drop.
   * Fixed: Some compatibility hacks for other addons (ex. Tab Mix Plus) didn't work.
 - 0.12.2011060201
   * Drop support for Firefox 3.5.
   * Improved: Optimization for performance issue about switching of tab groups (Panorama).
   * Improved: Optimization for startup time. (CSS refactorings, JavaScript code modules for shared codes, etc.)
   * Improved: Middle click on the "new tab" button and the "go" button should open the new tab as the child of the current tab. (They can be customized.)
   * Improved: With [Locationbar²](https://addons.mozilla.org/ja/firefox/addon/locationbar%C2%B2/), new tabs from path segments are now opened as child tabs of the current tab.
   * Improved: New APIs for addons are available :  `TreeStyleTabService.readyToOpenChildTabNow()` ,  `TreeStyleTabService.readyToOpenNextSiblingTabNow()` , and  `TreeStyleTabService.readyToOpenNewTabGroupNow()` . They are useful for reservation of new child tab, if the new tab is possibly canceled by some reason. Reservations made by these new API are automatically canceled with delay, so you don't have to call  `TreeStyleTabService.stopToOpenChildTab()`  manually.
   * Fixed: Contents of textbox in toolbar items inserted into vertical tab bar were unexpectedly hidden.
   * Fixed: Vertical tab bar in popup windows should be hidden by `chromehidden` attribute.
   * Fixed: Drop position indicator in vertical tab bar was missing wrongly for the last tab, if there was any collapsed tab.
   * Fixed: When a root tab with collapsed children was moved by drag and drop, its children were unexpectedly expanded.
   * Fixed: The feature "hide tab bar when there is only one tab" (one of Firefox's options) didn't work correctly on Firefox 4.
   * Fixed: Horizontal tab bar was wrongly shown on the top alwasy.
   * Fixed: Clicking on the grippy in the splitter of the vertical tab bar didn't expand the collapsed tab bar.
   * Fixed: On-screen tabs on vertical tab bar were not highlighted correctly in the "list all tabs" popup. (It is a new feature introduced by the [bug 626903](https://bugzilla.mozilla.org/show_bug.cgi?id=626903).)
   * Fixed: An internal preference `extensions.treestyletab.tabbar.scrollToNewTab.mode` didn't work for new tabs opened in the background.
   * Fixed: With [All-in-One Sidebar](https://addons.mozilla.org/firefox/addon/1027) the tab bar was wrongly left on the content area after the sidebar was hidden automatically by AiOS.
   * Fixed: On Nightly, background color of the vertical tab bar was unexpectedly fixed to "white" by [these patches](http://hg.mozilla.org/mozilla-central/rev/e90bdd97d168) introduced by the [bug 558585](https://bugzilla.mozilla.org/show_bug.cgi?id=558585).
   * da-DK locale is updated by Regmos.
 - 0.11.2011050602
   * Fixed: With Personas, vertical tab bar didn't work correctly.
   * Fixed: Pinned tabs in the rightside tab bar were unexpectedly animated.
   * Fixed: Pinned tabs wrongly disappeared when "auto hide" (not "auto shrink") is enabled.
   * Fixed: Shrunken rightside tab bar should be resizable.
   * Fixed: On Mac OS X, clicking on the grippy in the splitter for vertical tab bar didn't expand collapsed tab bar.
   * Other expanded trees were unexpectedly collapsed when the current tab was closed with collapsed children.
 - 0.11.2011050601
   * Improved: New blank tab can be opened as the next sibling of the current tab.
   * Improved: Duplicated tab by middle click of the "Reload" button can be opened as a child, a sibling, or the next sibling of the source tab.
   * Improved: New API for other addons:  `TreeStyleTabService.readyToOpenNextSiblingTab(aSourceTab)`  is available.
   * Improved: "Tabs on Top" state will be restored after uninstallation. (But if you already installed TST, the state won't be restored because TST cannot know what is the original state before TST is installed anymore.)
   * Modified: Only "selected" tabs are dragged if there is any selection (by Multiple Tab Handler, Tab Utilities, etc.)
   * Fixed: Secret prefs of Firefox itself modified by Tree Style Tab will be restored after uninstallation correctly.
   * Fixed: The rightside tab bar was wrongly out of the window, if "auto collapse" (not "auto shrink") is enabled.
   * Fixed: Pinned tabs were wrongly positioned in "auto shrink" mode.
   * Fixed: Confirmation with info bar didn't work correctly.
   * Fixed: Pinned tabs should not be closed by the command "close other tabs except this tree".
   * Fixed: The splitter for the tab bar wrongly handled dragging with right or middle mouse button.
   * Fixed: When a parent tab is closed, child tabs were wrongly controlled. The pref `extensions.treestyletab.closeRootBehavior` should work only if `extensions.treestyletab.closeParentBehavior` is `0`. (regression)
   * Fixed: The status popup was shown in wrong position if there is any sidebar or vertical toolbar.
   * Fixed: Broken tree made by middle click on "back" and "forward" button is fixed.
   * Fixed: With [Hide Caption Titlebar Plus](https://addons.mozilla.org/firefox/addon/hide-caption-titlebar-plus-sma/), vertical tab bar didn't work correctly.
   * Fixed: With Tab Mix Plus, tabs cannot be pinned correctly.
 - 0.11.2011040804
   * Fixed: Pinned tabs in the right tab bar were wrongly positioned. (regression on 0.11.2011040802)
 - 0.11.2011040803
   * Modified: Only selected tabs (which have `multiselected` attribute) are moved by drag and drop, even if selected tabs have any not-selected child.
 - 0.11.2011040802
   * Fixed: Unpinned tabs were shown with wrong margin in the left tab bar. (regression on 0.11.2011040801)
   * Fixed: When a tab which have both parent and children becomes pinned, tree structure was broken unexpectedly.
   * Modified: When the dragged tab is selected by `multiselected` attribute, drag and drop of a parent tab to a bookmark tree is handled by Firefox or other addons, not by Tree Style Tab itself.
 - 0.11.2011040801
   * Fixed: Pinned tabs were mis-positioned in the left tab bar. (regression on 0.11.2011040701)
 - 0.11.2011040701
   * Improved: The scrollbar in the leftside tab bar is shown leftside on Firefox 4. This can be disabled by `extensions.treestyletab.tabbar.invertScrollbar`.
   * Improved: The scrollbar in the vertical tab bar is shown with narrow width.
   * Improved: The minimum indent of tabs can be customized by a secret pref `extensions.treestyletab.indent.min`. Default value is `3`.
   * Improved: Dynamic changing of indent can be disabled by a secret pref `extensions.treestyletab.indent.autoShrink`.
   * Improved: Dynamic repositioning of status panels on Firefox 4 becomes better. You can disable this behvior by a secret pref `extensions.treestyletab.repositionStatusPanel`.
   * Improved: Dirty hacks for other addons can be disabled by secret prefs. See `extensions.treestyletab.compatibility.*` items in the about:config.
   * Modified: When you change some tab bar prefs (size, position and fixed) via configuration dialog or about:config, then new setting is applied to all existing windows.
   * Fixed: Dragging of the tab bar itself from a browser window to another window broke the secondary window.
   * Fixed: Unexpected too narrow tab bar is now automatically expanded.
   * Fixed: On Firefox 4 with some theme, the content area was covered by unclickable rect if auto-hide is active.
   * Fixed: On Firefox 4 on Windows Vista/7 with Classic theme (Aero Glass disabled), the height of appearance of the vertical tab bar was broken.
   * Fixed: On Firefox 4, smooth scrolling to expanding tabs were broken.
   * Fixed: On some cases, tree were not expanded automatically even if a collapsed child tab was focused.
   * Fixed: On Firefox 4, extra toolbar items inserted to the tab bar couldn't accept drag drop of tabs.
   * Fixed: On Firefox 4, the fixed closebox in the vertical tab bar itself was wrognly hidden.
   * Fixed: The drop indicator was unexpectedly shown on the vertical tab bar.
   * Fixed: On Firefox 4, works with [Focus Last Selected Tab](http://www.gozer.org/mozilla/extens
ions/) correctly.
   * Fixed: On Firefox 4, works with [Optimoz Tweaks](http://optimoz.mozdev.org/tweaks/).
   * Fixed: Progress bar in tabs inserted by Tab Mix Plus were wrongly positioned.
   * Fixed: New tabs from links opened by Tab Mix Plus were not become children of the current tab.
   * da-DK locale is available, translated by Regmos. Thanks a lot!
 - 0.11.2011032401
   * Fixed: On Firefox 4, toolbar buttons in the tab bar were unexpectedly hidden.
   * Fixed: On Firefox 4, switching of tab groups broke tree of tabs.
   * Fixed: Works with [Locationbar2](https://addons.mozilla.org/firefox/addon/locationbar%C2%B2/) correctly.
 - 0.11.2011031901
   * Fixed: Flexible toolbar items (like search bar) were wrongly shrunken and hidden if there were too many tabs.
   * Fixed: Clicking on an extra toolbar item in the tab bar wrongly selected overflow-ed tabs behind the toolbar item.
   * Fixed: In secondary browser window, bookmarks couldn't be opened after the primary browser window was closed.
   * Fixed: Toolbar customization unexpectedly moved toolbar items before tabs, to the place after tabs.
   * Fixed: Extra toolbar items in the tab bar can be removed by dragging correctly.
   * Fixed: Clicks on extra toolbar items were wrongly ignored.
   * Fixed: Tree Style Tab freezed Firefox itself when you close a last tree of tabs in the tab bar.
   * Fixed: Pinned tabs never accept dropping of tabs.
   * Fixed: Pinned tabs were sometimes wrongly positioned.
   * Fixed: Tree view was unexpectedly disabled by [Personal Titlebar](https://addons.mozilla.org/ja/firefox/addon/personal-titlebar/).
   * Fixed: Broken appearance of pinned tabs with Tab Mix Plus gone.
   * Fixed: Misplaced favicons in pinned tabs with Tab Mix Plus gone.
   * Improved: A new secret preference to control collapsed/expanded state of restored tabs, `extensions.treestyletab.collapseExpandSubtree.sessionRestore`. -1 restores the last state, 0 collapses all of restored trees, 1 expands all of them.
   * German locale was updated by Andy Pillip.
 - 0.11.2011021901
   * Fixed: TST wrongly handled drag and drop actions on the tab bar even if it is fired in the toolbar customization.
   * Fixed: Pinned tabs are shown with highlighted background correctly when their titles are changed.
   * Fixed: Better compatibility with [TotalToolbar](http://totaltoolbar.mozdev.org/).
 - 0.11.2011021601
   * Improved: Buttons in the information bar to confirm how restore other closed tabs in the tree (it is shown when you do "undo close tab" for a tab which was in a tree) now have their suitable accesskey.
   * Improved: Focusring is shown in tabs if tabs are focusable by userChrome.css.
   * Improved: On Firefox 3.6 or olders, the background of the transparent tab bar is no longer drawn if the secret pref `extensions.treestyletab.tabbar.transparent.partialTransparency` has a value equals to or larger than `1`.
   * Improved: An alternative drop-marker for drag and drop onto the vertical tab bar is available, for the "Default" skin.
   * Fixed: On Minefield, closing of the current tab didn't back the focus to the owner tab.
   * Fixed: Tearing off of multiple tabs was failed unexpectedly when [Multiple Tab Handler](http://piro.sakura.ne.jp/xul/_multipletab.html.en) is installed.
   * Fixed: Needless blank window was wrongly opened when a tab was teared off from the window by drag-and-drop.
   * Fixed: On Minefield, dragging on the grippy in the splitter for the tab bar failed to resize the tab bar.
   * Fixed: Restored tab from "Undo Close Tab" was unexpectedly opened in a collapsed tree, when [BarTab](https://addons.mozilla.org/firefox/addon/bartab/) is installed.
   * Fixed: On Minefield, the appearance of the tab bar was unexpectedly broken if [RequestPolicy](https://addons.mozilla.org/firefox/addon/requestpolicy/) is installed.
   * zh-CN locale is updated by hzhbest. Thanks!
   * es-ES locale is updated by Tito Bouzout. Thanks!
   * sv-SE (Swedish) locale is available, translated by Mikael Hiort af Ornäs. Thanks!
 - 0.11.2011020402
   * Fixed: An error in the initialization process disappeared.
 - 0.11.2011020401
   * Modified: The status panel on Minefield is shown in the another side by default, for vertical tab bar.
   * Fixed: The API `TreeStyleTabService.position` didn't work.
 - 0.11.2011020301
   * Improved: Now you can open a new blank tab in existing tree.
   * Improved: Tabs restored from about:sessionrestore become children of the tab.
   * Improved: Works with [DragNDrop Toolbars](https://addons.mozilla.org/firefox/addon/dragndrop-toolbars/).
   * Fixed: [The status panel](https://bugzilla.mozilla.org/show_bug.cgi?id=628654) is repositioned for bottom tab bar.
   * Fixed: Tabs in a moved tree were expanded wrongly, if the tree was collapsed.
   * Fixed: Tabs can't be dragged if there is Tab Mix Plus.
   * Modified: The transparency of the tab bar (for auto-hide mode) is fixed. It is no longer customizable.
 - 0.11.2011012302
   * Fixed: pl locale was broken.
 - 0.11.2011012301
   * Improved: The tab bar can be moved to another place with [Peronal Titlebar](https://addons.mozilla.org/irefox/addon/personal-titlebar/) (or otehr addons provide customizability of the tab bar). If the tab bar is moved to another toolbar, then whole the toolbar becomes "tab bar" for Tree Style Tab.
   * Improved: In bookmark group tabs (about:treestyletab-group), the existing text in the text field is automatically selected when you click the title.
   * Modified:  `TreeStyleTabService.currentTabbarPosition`  was renamed to  `TreeStyleTabService.position` . For backward compatibility, the old name is still available.
   * Fixed: Tooltip on tabs were not updated after it was shown on a twisty of a tab.
   * Fixed: Icons of tabs were unexpectedly stretched if Tab Mix Plus is installed.
   * Fixed: The drop position indicator for horizontal tab bar was unexpectedly shown even if the tab bar was vertical.
   * Fixed: When  `TreeStyleTabService.treeViewEnabled`  becomes `false`, then stacked tabs in horizontal tab bar are correctly unstacked.
 - 0.11.2011011301
   * Fixed: After rearranging of tabs in the Panorama view, the order of actual tabs were not synchronized to the order of thumbnails in the Panorama view.
   * Fixed: On Minefield, the tab bar became too wide/too narrow when you toggled the "auto hide" feature of the tab bar.
   * Fixed: Pinned tabs were shown in wrong positions.
   * Fixed: Styles of pinned tabs are updated.
   * Fixed: Pinned tabs were shown in wrong positions when a session was restored.
   * Fixed: When the "auto hide" feature of the tab bar is activated, pinned tabs are shown in stable positions.
   * Fixed: Appearance of "Sidebar" theme is updated for Minefield. There was needless border on the top of the tab bar.
 - 0.11.2011011102
   * Modified: API changing. You can get values via  `getData()`  from events fired with old names (without "nsDOM" prefix).
 - 0.11.2011011101
   * Improved: The auto hide feature of the tab bar can be customizable for both modes: normal window mode and full screen mode.
   * Improved: When the auto hide feature of the tab bar is disabled, the place holder for auto-showing by mousemove on window edges are hidden if Tree Style Tab don't handle mousemove events by the user preference.
   * Improved: New tabs from "Search XXX for SELECTED TERM" in the context menu become children of the current tab.
   * Improved: You can decide how treat drag of tree (a parent tab) to a bookmarks tree. (You can create bookmarks for all of tabs in the tree, or one bookmark for the just dragged tab.)
   * Fixed: On Minefield, the auto-hidden tab bar couldn't be shown by pressing of Ctrl key and Ctrl-Tab shortcuts.
   * Fixed: The tab bar was wrongly expanded automatically by mousemove on window edges even if Tree Style Tab shouldn't handle mousemove events by the user preference.
   * Fixed: On Minefield, the tab bar was sometimes shown with too narrow width on the startup.
   * Fixed: On Minefield, the tab bar was broken when you resized the window while the tab bar was expanded.
   * Fixed: On Minefield, the tab bar was shown with wrong position on the startup.
   * Fixed: On Minefield, appearance of tabs were broken on Mac OS X (and so on).
   * Fixed: On Minefield, extra toolbar buttons in the tab bar were wrongly hidden if a Persona (lightweight theme) was applied.
   * Fixed: On Minefield, previewing of Personas (lightweight themes) broke the appearance of the tab bar.
   * Fixed: On Minefieod, the expanded tab bar couldn't be resized by drag-and-drop on Linux.
   * Fixed: On Minefield, there was useless border on the tab bar on Linux.
   * Fixed: New tabs from the web search bar didn't become children of the current tab if `extensions.treestyletab.autoAttachSearchResultAsChildren` was set to `2`.
   * Fixed: Clicking on twisties in tabs were ignored on Mac OS X.
   * Fixed: With Tab Mix Plus, trees of tabs were not draggable.
   * Modified: API changing. API based on DOM Events are now sent as DataContainerEvent as new event types with "nsDOM" prefix, due to security restrictions on Minefield. (You can still use old API based on property access, but it doesn't work on Firefox 4 (and later) in some cases. Instead, you should use  `aEvent.getData(property name)`  to get the value from the event object.)
 - 0.11.2010120903
   * Fixed: On some webpages, TST blocked to start search from the searchbar.
 - 0.11.2010120902
   * Fixed: Tab overflow and other operations were wrongly blocked by TST's internal error.
 - 0.11.2010120901
   * Improved: A new context menu item for tabs: "Close Other Tabs except this Tree".
   * Improved: Search result tab from the web search bar become child of the current tab, when you search a term selected in the current tab. (This behavior can be customized by a new secret preference `extensions.treestyletab.autoAttachSearchResultAsChildren`. 1 = default, 2 = always open result tabs as children, 0 = disable this behavior.)
   * Improved: New tabs opened by [DomainTab](https://addons.mozilla.org/firefox/addon/13906/) become children of the current tab.
   * Fixed: The configuration dialog was broken.
 - 0.11.2010120802
   * Fixed: Initializing processes of Firefox itself or other addons were unexpectedly blocked.
 - 0.11.2010120801
   * Improved: New child tabs opened in a loop via the API should be ordered by "opened order", even if you set new child is inserted at the first position of existing children.
   * Fixed: On Minefield, "Metal" theme was broken.
   * Fixed: On Minefield, resizer for the vertical tab bar was unavailable if "auto hide" is activated.
   * Fixed: On Minefield, opening/closing of sidebar always reposition the tab bar.
   * Fixed: On Minefield, tooltips on tabs were not updated correctly.
   * Modified: Some codes are refactored.
 - 0.11.2010120301
   * Fixed: Dragging from non-tab elements were not handled.
   * Fixed: In the print preview mode, the auto hide of the tab bar should be disabled temporally.
   * Fixed: When you exit from the print preview mode, the tab bar possibly stayed hidden wrongly if All-in-One Sidebar or other addons there.
   * Fixed: Incorrect width of the tab bar disappeared for multiple windows.
   * Fixed: `TreeStyleTabFocusNextTab` event didn't fired and controlling of tab focus didn't work.
 - 0.11.2010120202
   * Improved: When a tree is dropped into a bookmarks tree, all tabs in the tree are bookmarked.
 - 0.11.2010120201
   * Modified: On Firefox 3.6 or olders on Windows, the cursor while multiple tabs are dragged is shown with default drag-and-drop style. (due to a bug of Firefox itself: Firefox cannot show a drag feedback image for dragging of multiple items via HTML5 drag and drop events.)
   * Fixed: Drag and drop operations of the tab bar was broken. (regression on 0.11.2010120101)
 - 0.11.2010120101
   * Drop support for Firefox 3.0.
   * Improved: Now Tree Style Tab uses HTML5 drag and drop events for dragging of multiple tabs. Dragging of tabs by Tab Utilities and other addons can be handled correctly.
   * Improved: Maximum level of trees can be limited. (default = 999)
   * Improved: Groups of tabs in the vertical tab bar are shown with separator margins if tree indentation is disabled.
   * Improved: New APIs:  `getAncestorTabs()`  and `TreeStyleTabFocusNextTab` event. You can cancel focus handling of Tree Style Tab when the current tab is closed, by canceling of `TreeStyleTabFocusNextTab` events.
   * Fixed: On Minefield, expanding tabs unexpectedly have no transparency.
   * Fixed: Always apply animation effects for collapsing/expanding tabs, if it is allowed.
 - 0.11.2010112601
   * Modified: Features about links are removed and re-implemented as a new addon [Open Link in New Tab](http://piro.sakura.ne.jp/xul//xul/_openlinkintab.html.en).
   * Modified: Features about the location bar are removed and re-implemented as a new addon [New Tab from Location Bar](http://piro.sakura.ne.jp/xul//xul/_newtabfromlocationbar.html).
   * Improved: More visual drop-marker for tabs in the horizontal tab bar.
   * Improved: On Minefield, tree of tabs in the horizontal tab bar can be stacked. You can disable this feature by a secret preference extensions.treestyletab.stackCollapsedTabs.
   * Fixed: On Minefield, tabs in the horizontal tab bar were unexpectedly expanded.
   * Fixed: On Minefield, tab drop indicator for the horizontal tab bar were not cleared.
   * Fixed: Indentation preference was wrongly ignored.
   * Fixed: On Linux and Mac OS X, selected theme didn't saved.
 - 0.10.2010111301
   * Fixed: On Minefield, bookmarks are opened correctly.
   * Fixed: On Minefield, tabs from links become children of the current tab correctly.
   * Modified: about: uris (about:config, about:plugins, etc.) are recognized as different domains, to open new tabs from the location bar.
   * Modified: By default, Alt-Enter in the location bar always open new tab. (If you want Alt key inverts the default behavior "new tab" vs "current tab", set `extensions.treestyletab.urlbar.invertDefaultBehavior` to `true`.)
 - 0.10.2010102501
   * Updated for [Bug 586234](https://bugzilla.mozilla.org/show_bug.cgi?id=586234): Tabs opened from links become children of the current tab correctly.
   * Updated for [Bug 568691](https://bugzilla.mozilla.org/show_bug.cgi?id=568691): Platform-specific default preferences are loaded correctly.
   * Fixed: Tree structure was possibly broken on the startup. (regression on 0.10.2010102401)
   * Fixed: On Minefield, icons in the configuration dialog are shown correctly.
 - 0.10.2010102401
   * Updated for [Bug 448546](https://bugzilla.mozilla.org/show_bug.cgi?id=448546): Tabs opened from toolbar buttons correctly become children of the current tab.
   * Updated for [Bug 568691](https://bugzilla.mozilla.org/show_bug.cgi?id=568691): Platform-specific codes are loaded correctly.
   * Updated for [Bug 586068](https://bugzilla.mozilla.org/show_bug.cgi?id=586068): Last session is correctly restored.
   * Updated for [Bug 602964](https://bugzilla.mozilla.org/show_bug.cgi?id=602964): Following-up for changes of tab structure.
   * Fixed: Tree of tabs correctly work even if there are some invisible tabs hidden by Tab Candy. (Now hidden tabs are automatically moved after visible tabs internally.)
   * Fixed: Auto-hide of the tab bar is correctly disabled while you open popup menus.
   * Fixed: Duplicated new tabs opened by double-click on the tab bar disappeared when some tab-related addons are installed.
 - 0.10.2010091901
   * Fixed: Tabs are wrongly transparent on Firefox 3.6 and old versions. (regression on 0.10.2010091801)
   * Fixed: "Reload Childen" wrongly reloads the parent tab.
   * Fixed: New tabs opened from links by [Tab Utilities](https://addons.mozilla.org/firefox/addon/59961/) becomes children of the current tab correctly.
   * Improved: You can make new tabs children of the current tab by secret preferences, when they are automatically opened from external or internal links.
     * extensions.treestyletab.openOuterLinkInNewTab.asChild makes tabs children if they are opened from external links.
     * extensions.treestyletab.openAnyLinkInNewTab.asChild makes tabs children if they are opened from internal links (links to the page in the same domain).
   * Improved: Liberated tabs (by closing of the parent tab) are put on their suitable place, not the last of the tab bar. If you wish to get back the previous behavior, change the secret preference extensions.treestyletab.closeParentBehavior.moveDetachedTabsToBottom to true.
 - 0.10.2010091602
   * Fixed: "Always show the tab bar" with vertical tab bar in the right works correctly on Minefield.
   * Fixed: Expanded tab bar is resized by dragging correctly, on Minefield.
   * Modified: Configuration about the button "list all tabs" is removed for Minefield, because the button can be customized as a normal toolbar button on Minefield.
 - 0.10.2010091601
   * Updated for the latest build of Minefield 4.0b7pre. (Firefox 4.0beta6 and older beta are never supported.)
   * Updated for changes introduced by [Bug 593967 - Add more elements into tabbrowser tabs for easier stylability](https://bugzilla.mozilla.org/show_bug.cgi?id=593967).
   * Modified: Titlebar like behaviors of the tab bar is disabled completely, when the tab bar is draggable or the tab bar is placed in left/right/bottom.
   * Fixed: Status of tabs is correctly updated when a new tabs is opened.
   * Fixed: Broken popup window (opened by  `window.open()`  with features) disappeared.
   * Fixed: Ctrl-Tab works on Mac OS X. (I misunderstood that it was triggered by the Command key.)
 - 0.10.2010091401
   * Fixed: A window is wrongly closed automatically when the last tree is closed, even if there are other groups (made by Tab Panorama).
   * Fixed: Menu items in the "list all tabs" popup are correctly indented even if tabs are grouped by Tab Panorama.
   * Fixed: Menu items in the "list all tabs" popup are correctly indented even if [Tab Utilities](https://addons.mozilla.org/firefox/addon/59961/) is installed.
   * Fixed:  `TreeStyleTabService.readyToOpenChildTab()`  works correctly (ignores the call) if it is called in the sidebar panel. (reported by Bert Blaha)
   * Fixed: The grippy in the tab bar splitter works correctly on Minefield.
   * Fixed: Unexpected shrunken window size problem disappeared. (regression on 0.10.2010091001)
 - 0.10.2010091001
   * Updated for Minefield 4.0b6pre.
   * Improved: A tab is detached from its tree automatically when the tab is moved from a group to another, on Minefield.
   * Improved: Tabs opened from "Tabs From Other Computers" of Minefield become children.
   * Fixed: Files for AeroPeek are never loaded on Linux and Mac OS X.
   * Fixed: Wrongly positioned twisties in the Metal theme disappeared.
   * Fixed: Less spaces around tabs' closeboxes in the Metal theme.
   * Fixed: Setting a session information to the tab which is the source of the session works correctly.
   * Improved: New tabs from [IE Tab Plus](https://addons.mozilla.org/firefox/addon/10909/) become child tabs.
   * Improved: New tabs from tabs pinned by [Tab Utilities](https://addons.mozilla.org/firefox/addon/59961/) never become child tabs of a hidden tab.
 - 0.10.2010080802
   * Fixed: Zombie tab disappeared on Minefield 4.0b4pre. ([Bug 585417](https://bugzilla.mozilla.org/show_bug.cgi?id=585417))
   * Fixed: Changing of indent of new tabs are not shown with animation on Minefield 4.0b4pre.
   * Fixed: New tabs are correctly opened from the location bar Minefield 4.0b4pre.
 - 0.10.2010080801
   * Fixed: Updated for [Bug 380960 - Implement closing tabs animation](https://bugzilla.mozilla.org/show_bug.cgi?id=380960).
   * Fixed: Animation effects for expanding tree work corretcly on Minefield 4.0b4pre.
   * fr-FR locale is updated by Laurent Haas.
 - 0.10.2010073001
   * Fixed: Appearance of twisty in tabs is applied on the startup correctly.
   * Fixed: Tree of tabs opened from bookmark folders are always expanded. (You can disable if by a secret preference `extensions.treestyletab.openGroupBookmark.behavior`. If you dislike this behavior, set a value: current value minus 2048)
   * fr-FR locale is updated by Laurent Haas.
 - 0.10.2010072901
   * Fixed: Context menu on tabs is available on Minefield 4.0b3pre.
   * Fixed: Context menu for tabs will be shown on blank area of the tab bar on Minefield 4.0b3pre, if the tab bar is not on top.
   * Fixed: On Minefield 4.0b3pre, opacity of tabs was wrongly fixed to 1.
   * Fixed: Blank tab bar was wrongly shown when the last tab was hidden by browser.tabs.autoHide.
   * Fixed: [A problem on turning onto private browsing mode](http://piro.sakura.ne.jp/cgi-bin/bbs.cgi?2736) disappeared.
   * Fixed: Updated for [Bug 574654](https://bugzilla.mozilla.org/show_bug.cgi?id=574654).
   * Improved: The tab bar is automatically scrolled to newly opened tabs even if they are opened in the background, only when the current tab will be not scrolled out. You can change this behavior by `extensions.treestyletab.tabbar.scrollToNewTab.mode` (default=1), 0 will disable this change, and 2 will scroll to new tabs anyway.
   * French locale is available, translated by Laurent Haas.
 - 0.10.2010070301
   * Fixed: Startup problem on Minefield 4.0b2pre disappeared.
   * Fixed: Context menu on a vertical tab bar is available on Minefield 4.0b2pre.
   * Fixed: Session restoring works correctly even if there is add-on manager tab on Minefield 4.0b2pre.
   * Fixed: "Tabs on Top" checkbox works correctly if it is checkable.
   * Fixed: Wrongly slided rendering of the content area for the auto-hidden tab bar disappeared.
   * Fixed: Imported tabs opened from "Tabs from Other Computers" of [Firefox Sync (Weave)](http://www.mozilla.com/firefox/sync) 1.4 correctly become children of the current tab.
 - 0.10.2010062901
   * Improved: Tabs pinned by  `pinTab()`  are shown as icons, even if it is in a vertical tab bar on Minefield 3.7a6pre.
   * Improved: "Tabs on Top" and "Fix Tab Bar" checkboxes are synchronized when the tab bar is placed on the top of the window on Minefield 3.7a6pre.
   * Fixed: Drag and drop of the tab bar itself works correctly on Minefield 3.7a6pre.
   * Fixed: Changing of the position of the tab bar and some operations wrongly moves the window itself on Minefield 3.7a6pre.
   * Fixed: Auto-scrolling while dragging on the tab bar works correctly on Minefield 3.7a6pre.
   * Fixed: Click on the content area wrongly selected and scrolled the page when the tab bar was automatically shown/hidden.
   * Fixed: [Wrongly opened blank windows by dragging of the tab bar](http://piro.sakura.ne.jp/cgi-bin/bbs.cgi?2698) disappeared.
   * Improved: New tabs opened by [Mouse Gestures Redox](http://www.mousegestures.org/) become children of the current tab. (by A A)
   * Improved: Imported tabs opened from "Tabs from Other Computers" of [Firefox Sync (Weave)](http://www.mozilla.com/firefox/sync) become children of the current tab.
   * ru-RU locale is updated by L'Autour.
 - 0.10.2010051201
   * Improved: Position, width (height), fixed state (position and size), and auto hide state are changable for each window.
   * Improved: On the Trunk, animation effects are re-implemented based on CSS3 Transitions.
   * Modified: Now, browser.tabs.insertRelatedAfterCurrent is always fixed to false while Tree Style Tab is available.
   * Fixed: On Windows 7, AeroPeek feature is wrongly enabled even if it is disabled by user preference.
   * Fixed: Links were not opened in new tabs automatically. (regression)
   * Fixed: "Parent tab" is correctly saved for bookmarks.
   * Fixed: Size of tooltips were wrongly fixed.
   * Fixed: The tree structure of tabs opened from a bookmark folder is correctly restored even if Tab Mix Plus is installed. (maybe)
 - 0.10.2010043001
   * Improved: Collapsed tabs are now hidden in the Aero Peek of Windows 7.
   * Updated for changes by [Bug 457187 - Make the tabs toolbar customizable](https://bugzilla.mozilla.org/show_bug.cgi?id=457187), [Bug 544815 - Allow for placing Tabs over the Navigation Bar with option for Tabs under the Navigation Bar (add tabs on top option)](https://bugzilla.mozilla.org/show_bug.cgi?id=544815), [Bug 545714 - Consolidate browser and nsContentAreaDragDrop.cpp dropped link handlers](https://bugzilla.mozilla.org/show_bug.cgi?id=545714), and [Bug 556739 - PlacesUIUtils should be a module instead](https://bugzilla.mozilla.org/show_bug.cgi?id=556739).
   * Fixed: On Minefield 3.7a5pre, [too narrow tab bar couldn't be expanded by dragging of the splitter](http://piro.sakura.ne.jp/cgi-bin/bbs.cgi?2664).
   * Fixed: On Minefield 3.7a5pre, [a bookmark folder couldn't be opened in tabs if it has not been expanded](http://piro.sakura.ne.jp/cgi-bin/bbs.cgi?2663).
   * Fixed: On Minefield 3.7a5pre, the place holder for the vertical tab bar was wrongly shown if  `window.open()`  is called with an option  `toolbars=no` .
   * Fixed: On Minefield 3.7a5pre, some items in the context menu on tabs didn't work.
   * Fixed: Broken appearance of "Plain" and "Mixed" were fixed on Linux.
   * Fixed: Ctrl-drop of tab works correctly on Linux.
   * Fixed: [a dragging on the blank area of the tab bar was wrongly recognized as a dragging on the last tab](http://piro.sakura.ne.jp/cgi-bin/bbs.cgi?2687).
   * Fixed: Dragging of a link on a tab wrongly gave focus to the tab. Now tabs will get focus after a delay (like Firefox's default behavior.)
   * Fixed: Tree Style Tab now ignores Ctrl-click and middle-click on a twisty in a tab, on the splitter of the tab bar, and on the blank area in the tab bar.
   * Fixed: Dragging of the tab bar itself is disabled while you are customizing the toolbar.
   * Fixed: Too wide tab bar (wider than the window) was gone. Now tab bar automatically fits to the window.
   * Fixed: Twisties in tabs work correctly even if some addons ([TooManyTabs](https://addons.mozilla.org/firefox/addon/9429), Tab Mix Plus, etc.) are available.
   * Fixed: Focus control by Tab Mix Plus works correctly.
   * Fixed: "Open any link in new tab" feature of Tree Style Tab works correctly with Tab Mix Plus.
   * Fixed: Works with [TotalToolbar](http://totaltoolbar.mozdev.org/) together.
   * Fixed: Broken indentations of menu items in the "list all tabs" popup disappeared with [Weave](https://mozillalabs.com/weave/).
   * Fixed: Saving and restoring sessions by [Session Manager](https://addons.mozilla.org/firefox/addon/2324) work correctly. Now all other tabs are completely closed before you restore a session.
   * de-DE locale is updated by Andy Pillip.
   * zh-CN locale is updated by hzhbest.
 - 0.10.2010040201
   * Updated for the bug: [Bug 554991  - allow tab context menu to be modified by normal XUL overlays](https://bugzilla.mozilla.org/show_bug.cgi?id=554991)
 - 0.10.2010040102
   * Fixed: Built-in theme "Metal" and "Sidebar" appliy window focus to their appearance correctly.
   * Fixed: Broken background color of the built-in theme "Vertigo" disappeared.
   * Modified: Built-in theme "Plain" is back for the default theme on Linux.
 - 0.10.2010040101
   * Modified: An obsolete built-in style "Plain" was removed, and instead new style "Flat" (it is a modified version of "Mixed" and it has no dropshadow effect) is now available.
   * Update for Minefield 3.7a4pre: Built-in styles now use  `:-moz-window-inactive`  pseudo class introduced by [Bug 508482](https://bugzilla.mozilla.org/show_bug.cgi?id=508482).
   * Update for Minefield 3.7a4pre: Toolbar animation on switching to the full screen mode is available.
   * Update for Minefield 3.7a4pre: Toolbar with wrong height on the full screen mode disappeared.
   * Improved: On Minefield 3.7a4pre, there is less redrawing of the tab bar.
   * Fixed: In some cases, showing bookmark properties caused infinity loop and made Firefox frozen.
   * Fixed: "Auto hide tab bar" didn't work in the full screen mode.
   * Fixed: Broken rendering in the full screen mode with [AutoHide](http://www.krickelkrackel.de/autohide/) disappeared.
   * Fixed: Broken behavior of "auto hide tab bar" in the full screen mode with [AutoHide](http://www.krickelkrackel.de/autohide/) on the next startup of the shutdown in the mode disappeared.
   * Fixed: Orphan dropshadows of hidden "new tab" button disappeared in the "Mixed" style, if the button was hidden by [Tab Mix Plus](https://addons.mozilla.org/firefox/addon/1122), [Tab Mix Lite](https://addons.mozilla.org/firefox/addon/12444), [Tabberwocky](https://addons.mozilla.org/firefox/addon/14439), [Tab Utilities](https://addons.mozilla.org/firefox/addon/59961), [Super Tab Mode](https://addons.mozilla.org/firefox/addon/13288), or [Remove New Tab Button](https://addons.mozilla.org/firefox/addon/10535).
   * Modified: Controlling of new tab position by [Super Tab Mode](https://addons.mozilla.org/firefox/addon/13288) is automatically disabled if user decides.
   * Fixed: Dropping of an URL onto a tab locked by [Super Tab Mode](https://addons.mozilla.org/firefox/addon/13288) doesn't replace the current page, instead it opens a new tabs.
   * Fixed: Tree Style Tab doesn't control focusing of tabs when the current tab is closed, if [Tab Utilities](https://addons.mozilla.org/firefox/addon/59961) or [Super Tab Mode](https://addons.mozilla.org/firefox/addon/13288) is installed.
 - 0.10.2010032902
   * Fixed: Misdetection of the version of Firefox is fixed.
 - 0.10.2010032901
   * Fixed: The place holder for the tab bar is correctly hidden in the print preview mode on Minefield 3.7a4pre.
 - 0.10.2010032802
   * Fixed: Wrong mergin of the vertical tab bar disappeared on Minefield 3.7a4pre.
 - 0.10.2010032801
   * Improved: Works on Minefield 3.7a4pre.
   * Improved: Double-click on the splitter resets the width/height of the tab bar.
   * Fixed: A dropshadow image was wrongly shown in the "all tabs" popup on Firefox 3.5 and later.
   * Fixed: Original values of secret preferences of Firefox modified by Tree Style Tab are now correctly restored when you disable/enable Tree Style Tab by the extensions manager.
   * Fixed: Internal operations ignore popups generated by SELECT elements in webpages correctoyl
   * Fixed: Works with [Smoothly Close Tabs](https://addons.mozilla.org/firefox/addon/71410). (maybe)
   * Fixed: Duplicated splitter disappeared when [Tab Kit](https://addons.mozilla.org/firefox/addon/5447) is installed.
   * pl locale is updated by Leszek(teo)Życzkowski.
 - 0.9.2010020502
   * Fixed: Some images of built-in theme were not loaded. (regression)
 - 0.9.2010020501
   * Improved: New built-in theme, "Sidebar" based on [SidebarStyleTab](https://addons.mozilla.org/firefox/addon/58998). Thanks, Philipp von Weitershausen!
   * Improved: When undoing "close tab", whole the tree can be restored .
   * Fixed: Error on creating new bookmarks disappeared.
   * Fixed: State of trees (collapse/expanded) are correctly restored on Firefox 3.6.
   * Fixed: On the startup, leftside tab bar doesn't appear if the tab bar should be shown in rightside.
   * Fixed: Tabs get focus by clicking on favicon correctly, when TST cannot collapse tree.
   * Fixed: Wrongly centered tabs with [Tab Utilities](https://addons.mozilla.org/ja/firefox/addon/59961) disappeared.
   * Fixed: Wrongly hidden tabs with Tab Mix Plus disappeared when the animation effect is disabled.
   * New APIs:     * markAsClosedSet()
     * unmarkAsClosedSet()
     * splitTabsToSubtrees()
     * New events, TreeStyleTabSubtreeClosing and TreeStyleTabSubtreeClosed are dispatched.
 - 0.8.2009122501
   * Improved: Works with [Tabberwocky](https://addons.mozilla.org/firefox/addon/14439).
   * Fixed: The height of transparent tab bar is automatically updated when the window is resized.
   * Fixed: Broken behavior of the splitter for the tab bar (after the tab bar is moved) disappeared (maybe). The splitter is always re-created when the position of the tab bar is changed.
   * Fixed: Moving of newly created tabs before `TabOpen` event is dispatched don't break tree structure anymore.
   * Modified: Functions, IDs, and preferences are renamed from "SubTree" to "Subtree". Following secret preferences also renamed.
     *  `extensions.treestyletab.autoExpandSubtreeOnCollapsedChildFocused` 
     *  `extensions.treestyletab.autoCollapseExpandSubtreeOnSelect.whileFocusMovingByShortcut` 
 - 0.8.2009122401
   * Fixed: Some operations in the content work correctly even after the current tab was closed. (By a regression from 0.8.2009122101 to 0.8.2009122103, window focus was wrongly lost.)
   * Fixed: Wrong focus after the current tab is closed disappeared. (Internal order of child tabs was wrongly saved in some cases.)
   * Improved: Works with [Multi Links](https://addons.mozilla.org/firefox/addon/13494) together.
 - 0.8.2009122103
   * Fixed: Background of tab bar is correctly rendered even if the page is zoomed.
 - 0.8.2009122102
   * Fixed: Collapsed children are automatically expanded if the first tab becomes new parent when the parent tab is closed.
 - 0.8.2009122101
   * Improved: Works with [Selection Links](https://addons.mozilla.org/firefox/addon/8644) together.
   * Removed: The feature to open selection links is removed. Instead, use [Selection Links](https://addons.mozilla.org/firefox/addon/8644).
   * Removed: The option to hide "New Tab" button is removed. Intead, write  `.tabs-newtab-button { visibility: collapse !important; }`  into the userChrome.css.
   * Improved: When "auto hide" of the tab bar is enabled, the tab bar is shown or hidden quickly.
   * Fixed: Changing of tab bar position by drag and drop works even if the page is PDF. (While dragging, any "EMBED" elements are hidden.)
   * Fixed: Dragging of links or texts on background tabs gives focus to the tab correctly. (It is a default behavior of Firefox 3 and later.)
   * Fixed: "Auto hide" of tab bar works correctly even if [Jetpack](https://jetpack.mozillalabs.com/) is installed.
   * Fixed: Background of tab bar is correctly rendered even if any element is inserted to the tab bar. (ex. Slidebar button of Jetpack)
   * Fixed: Needless "*" mark disappeared from the tooltip on tabs which has no child.
   * Fixed: Warning for multiple tabs closing correctly appears when all children will be closed by clicking on close box in tabs.
   * Fixed: Window state is correcly saved when the window is closed by closing a tree.
   * Improved: If there are multiple "parent" tabs in a bookmark folder, dummy tab will not appear when you open all of bookmark items in the folder as tabs. (You can get back the old behavior. Add 1024 to the integer preference `extensions.treestyletab.openGroupBookmark.behavior`.)
   * Fixed: Window size is correctly restored even if you use startup prompt of [Session Manager](https://addons.mozilla.org/firefox/addon/2324) 0.6.7. ([patched by Alice0775](http://piro.sakura.ne.jp/cgi-bin/bbs.cgi?2565)）
   * Fixed: "Collapsed" state of tree is correctly restored by [Session Manager](https://addons.mozilla.org/firefox/addon/2324).
   * Fixed: Sessions are correctly restored by [Session Manager](https://addons.mozilla.org/firefox/addon/2324), even if there is any collapsed tree.
   * Modified: You can disable all codes for compatibility with Tab Mix Plus, by a boolean preference `extensions.treestyletab.compatibility.TMP`.
   * Fixed: Drag and drop of tabs works correctly for the tab bar placed on the top of the window, even if there is Tab Mix Plus.
   * Fixed: Tree structure is correctly restored by the session management feature of Tab Mix Plus.
   * Improved: New APIs for other addons;     *  `gBrowser.treeStyleTab.partAllChildren(aTab)` 
     *  `TreeStyleTabService.currentTabbarPosition` 
     *  `TreeStyleTabService.treeViewEnabled` 
     *  `TreeStyleTabService.promoteTab(aTab)` 
     *  `TreeStyleTabService.promoteCurrentTab()` 
     *  `TreeStyleTabService.demoteTab(aTab)` 
     *  `TreeStyleTabService.demoteCurrentTab()` 
   * Improved: When you use "auto hide" feature of tab bar, then the status of the tab bar is stored to the  `treestyletab-tabbar-autohide-state`  attribute.
   * pl-PL locale is updated by Jacek Chrząszcz.
 - 0.8.2009102801
   * Fixed: The restored tree was wrongly collapsed when a parent tab was reopened by "undo close tab" or "recently closed tabs".
 - 0.8.2009102701
   * Improved: Duplicated links are ignored by "Open Selection Links in Tabs" feature.
   * Improved: Selection state is restored for tabs in the configuration dialog.
   * Improved: Tree structure is restored for tabs from [PermaTabs Mod](https://addons.mozilla.org/firefox/addon/7816).
   * Fixed: Domain detection works correctly for URL inputs into the location bar without schemer part.
   * Fixed: Wrongly collapsed tree disappeared for new parent tab from old first child.
   * Fixed: Wrongly collapsed tree disappeared after restoring last child of a tree.
   * Fixed: Not-focusable tabs disappeared even if trees cannot be collapsed by user preference.
   * Fixed: Error on dragging of something on the tab bar disappeared.
   * Improved: "Pie" progress icon on Trunk is available.
   * zh-CN locale is updated by hzhbest
   * de-DE locale is updated by Andy Pillip.
 - 0.8.2009100101
   * Fixed: Better restoration of tree structure on restarting.
 - 0.8.2009093001
   * Improved: Other trees keep themselves expanded if tabs are inserted to an expanded tree.
   * Fixed: Better restoration of tree structure on restarting.
   * Fixed: `browser.tabs.loadInBackground` works correctly for Ctrl/Command-click on links. (`browser.tabs.loadDivertedInBackground` was wrongly applied.)
   * Fixed: Works with Google Toolbar Sidewiki.
 - 0.8.2009090901
   * Fixed: Duplidated blank tabs, opened after closing of the last tab, disappeared on Firefox 3.5 or later.
   * Fixed: Clicking on the grippy in the splitter of tab bar works correctly, on Firefox 3.5 or later.
   * Fixed: Too high CPU load disappeared for webpages which dispatche `scroll` event frequently.
   * Improved: `browser.tabs.loadDivertedInBackground` works for new tabs automatically opened from links.
   * Improved: After uninstallation, original values of secret preferences of Firefox itself modified by Tree Style Tab are restored.
 - 0.8.2009090403
   * Improved: Dragging of the tab bar becomes silent. No feed back image, and no drop position marker while the position of the tab bar is possibly not changed.
   * Improved: Dragging gesture near the tab bar splitter will be ignored. (Insensitive range can be customized by  `extensions.treestyletab.tabbar.fixed.insensitiveArea` )
   * Improved: Tabs opened by [Snap Links Plus](http://snaplinks.mozdev.org/) become child tabs of the current tab.
   * Fixed: Wrongly transparent tabs disappeared for disabled auto-hide tab bar.
 - 0.8.2009090402
   * Fixed: The configuration UI for tab bar transparency was broken on Firefox 3.0.x.
   * Fixed: Dragging on scrollbar or popup menu wrongly started to move the tab bar.
   * Fixed: Background canvas in the tab bar was not updated after the tab bar was resized.
   * Fixed: Works with [Drag &amp; Drop.io](https://addons.mozilla.org/firefox/addon/8482).
   * zh-CN locale is updated by hzhbest
 - 0.8.2009090201
   * Improved: You can move the tab bar by drag and drop. If you start dragging with Shfit key, then you can move it even if the position of the bar is fixed.
   * Improved: Now, collapsed trees are never expanded automatically, while you are changing tab focus by Ctrl-Tab. If you like the old behavior, set  `extensions.treestyletab.autoCollapseExpandSubTreeOnSelect.whileFocusMovingByShortcut`  to  `true` .
   * Modified: Configuration dialog is restructured.
   * Modified: "Tab Bar Position" menu is no longer available, from the context menu on tabs.
   * Fixed: Broken order of restored tabs from the last session disappeared. (Note: if you use Tab Mix Plus, broken order still appears.)
   * Fixed: Collapsed trees are correctly moved between windows by drag and drop.
   * Fixed: Other trees are correctly collapsed automatically as you set, when a tab in collapsed tree is focused.
   * Fixed: Broken position of splitter for the bottom tab bar disappeared.
   * Fixed: New tabs from bookmarks and others are correctly positioned, when Tab Mix Plus is installed and new tabs have to be opened next to the current tab.
   * zh-CN locale is updated by hzhbest
   * zh-TW locale is updated by Tsprajna.
 - 0.8.2009081101
   * Improved: Tree structure in tooltips on tabs can be hidden by user preference.
   * Improved: New tabs from "History" sidebar are operated like as tabs from bookmark folder.
   * Improved: Now you can modify tree structure of tabs by bookmark properties dialog more freely.
   * Fixed: Bookmark panel of "Star" icon works correctly.
   * Fixed: Broken tree after you dragged and dropped selected tabs disappeared.
   * Fixed: With some themes, vertical tab bar is shown correct width.
   * Fixed: "Open All in Tabs" of bookmark folders work correctly on Firefox 3.0.x.
   * Fixed: Auto-hide behavior of the tab bar is correctly disabled when you disable auto-hide of toolbars in the fullscreen mode.
   * Fixed: Broken order of tabs after restoring sessions disappeared. (regression on 0.8.2009073101)
   * Fixed: Initializing operations of bookmark properties are correctly disabled for each page-loading.
   * Fixed: You can prevent to restore tree strucutre from bookmarks. To do it, append 512 to the value of `extensions.treestyletab.openGroupBookmark.behavior`.
   * de-DE locale is updated by Andy Pillip.
   * zh-CN locale is updated by hzhbest
 - 0.8.2009073102
   * Fixed: Bookmark property works correctly. (regression on 0.8.2009073101)
 - 0.8.2009073101
   * Drops Firefox 2 support.
   * Improved: When a parent tab is closed and the tab has no sibling tab, then all of child tabs are raise to upper level even if you set the first child becomes new parent.
   * Improved: You can save tree structures to bookmarks.
   * Improved: The default name of new bookmark folder created by "Bookmark this tree" becomes to same name of the parent tab.
   * Fixed: Tabs opened from selected items in "Library" are correctly grouped.
   * Improved: Names of collapsed children are shown in the tooltip on a collapsed tree.
   * Improved: You can choose how to open the dropped link onto a tab / bookmark items, by their dialog.
   * Fixed: Stupid focusing when you close the current parent tab disappeared.
   * Fixed: "Bookmark this tree" and "Bookmark all tabs" work correctly even if Tab Mix Plus is installed.
   * Fixed: Wrongly centered tabs in vertical tab bar disappeared even if Tab Mix Plus is installed.
 - 0.7.2009072401
   * Improved: "Gather to a New Tree" is available for selected tabs, with Multiple Tab Handler.
   * Improved: Dummy parent tabs which have no child are automatically closed.
   * Modified: "auto" style for tree twisties always works as "retro", if thumbnails in tabs of Informational Tab are shown in the row same to tab label.
   * Improved: Checkboxes for "New Tab" and "List All Tabs" buttons save their value for each position: vertical or horizontal.
   * Modified: When the current tab is closed, the previous visible tab will be focused instead of the previous sibling.
   * Fixed: Operations when tabs are dropped to the tab bar work correctly on Firefox 3.5.
   * Fixed: With vertical tab bar, you can move the dragged tab to a new window correctly, when you drop it onto the content area.
   * Fixed: The appearance of "New Tab" button is correctly updated after you switch tab bar position from horizontal to vertical.
   * Fixed: Works with [Focus Last Selected Tab 0.9.5.x](http://www.gozer.org/mozilla/extensions/).
   * Fixed: With Tab Mix Plus, focus control by Tree Style Tab is available if you set to focus to the right tab when you close the current tab.
   * Updated: de-DE locale is updated by Andy Pillip.
 - 0.7.2009071001
   * Improved: The height of horizontal tab bar is now flexible. (require unchecking "fix height of tab bar")
   * Improved: Indentation and tree-collapsability settings are saved to the tab bar for each position: horizontal and vertical.
   * Improved: Now you can rename dummy tabs from bookmark folders.
   * Improved: When you create bookmark folder from tab sub trees, the parent tab will be ignored if it is a dummy tab.
   * Improved: A new preference to prevent expanding of focused tree on tabs are closed is available.
   * Improved: A new secret preference, to prevent expanding of tree including focused tab in his collapsed children, is available. It is `extensions.treestyletab.autoExpandSubTreeOnCollapsedChildFocused`.
   * Fixed: Indent of tabs are correctly updated when the tab bar position is changed.
   * Fixed: Broken order of restored tabs disappeared, even if the focused tab is in a tree.
   * Fixed: Missing items of the context menu on tabs are back.
   * Fixed: With Tab Mix Plus, position of newly opened tab is correctly placed just below the current tab, as your preference.
   * Fixed: Auto-scrolling to focused tabs works correctly with Tab Mix Plus.
   * Fixed: Duplicated bookmark folders from "Bookmark This Tree" disappeared even if Multiple Tab Handler is installed.
   * Fixed: Configuration dialog works correctly with ru-RU locale.
   * zh-CN locale is updated by hzhbest.
   * zh-TW locale is updated by Tsprajna.
 - 0.7.2009070701
   * Improved: "Reload this Tree" and "Reload Children" are avilable for the context menu on tabs.
   * Fixed: The first child tab will be focused correctly even if the parent current tab is closed and the first child becomes new parent.
   * Fixed: Private browsing mode works correctly even if there are collapsed trees.
   * Fixed: The previous "sibling" tab will be focused after the last tab is closed. In old versions, just previous tab (it is possibly a descendant of another tab) was focused.
   * Fixed: On Firefox 3.0, closing of the last child tab of a "dummy" tab for a bookmark group works correctly.
   * Fixed: Broken order of tab context menu items disappeared.
   * zh-TW locale is updated by Tsprajna.
   * de-DE locale is updated by Andy Pillip.
 - 0.7.2009062901
   * Improved: When the parent tab of a tree is closed, then the first child tab becomes new parent. (You can disable this feature by preference)
   * Improved: Tabs from bookmark folder are grouped under a dummy tab.
   * Fixed: The number of closed tabs is shown correctly.
   * Fixed: With horizontal tab bar, invisible "clickable" area leftside of tabs disapepared. You can click closeboxes of tabs correctly.
   * New custom events for developers: `TreeStyleTabParted` (for detaching of a tab from a tree) and `TreeStyleTabAutoHideStateChanging` (for auto-show/hide of the tab bar)
   * Fixed: Throbber in tabs is correctly shown with Firefox 3.5 on Mac OS X.
   * it-IT locale is updated by Godai71.
   * de-DE locale is updated by Andy Pillip.
 - 0.7.2009051501
   * Fixed: After Auto-show/hide of the tab bar, visibility of  closeboxes in tabs is correctly updated.
   * Fixed: Without Multiple Tab Handler, extra menu items in the tab context menu are correctly shown. (regression of 0.7.2009051301)
   * Fixed: The width of shrunken and expanded tab bar is correctly updaded after you modifies the width. (regression of 0.7.2009051301)
   * Fixed: Auto-hide of the tab bar works correctly after tooltips are canceled. (regression of 0.7.2009051301)
 - 0.7.2009051301
   * Improved: You can invert tab appearance and tab contents parallelly.
   * Improved: Appearance of indented tabs on the top of windows is customized for each platform.
   * Modified: Auto-hide of tab bar is temporally disabled while any popup menu is shown.
   * Modified: Collapse/expand operations of tabs in horizontal tab bar are shown with animation effect.
   * Modified: `extensions.treestyletab.tabbar.invertClosebox` becomes a secret preference (checkbox for the option will not be shown in the configuration dialog). And, on Mac OS X, the default value becomes same to other platforms.
   * Modified: Clicking on favicons are ignored by Tree Style Tab if [TooManyTabs](https://addons.mozilla.org/firefox/addon/9429) is installed.
   * Modified: Maximum indent of top/bottom tab bar is fixed in a range.
   * Fixed: Broken indent disappeared, after closing of multiple tabs.
   * Fixed: Broken order of tab contents disappeared, after closebox in tabs are shown/hidden.
   * Fixed: Unexpectedly blank space over the reopened tab disappeared, even if there was only one blank tab.
   * Fixed: Releasing of ctrl key correctly cancels auto-show of tab bar.
   * Fixed: Odd animation for newly opened tabs disappeared even if thumbnails are shown in tabs by [Informational Tab](http://piro.sakura.ne.jp/xul/_informationaltab.html.en).
 - 0.7.2009043002
   * Works on Minefield.
 - 0.7.2009043001
   * Fixed: With [Split Browser](http://piro.sakura.ne.jp/xul/_splitbrowser.html.en), the window isn't closed even if the last tab in the main pane is moved to another window from an window which have some panes.
 - 0.7.2009042803
   * Fixed: Non-URI input for the location bar works correctly again. (regression on 0.7.2009042801)
 - 0.7.2009042802
   * Fixed: Errors on localhost or other special cases disappeared. (regression on 0.7.2009042801)
 - 0.7.2009042801
   * Improved: "Same/different website" detection is now based on Effective TLD list of Firefox 3.
   * Improved: Closebox in each tab can be shown leftside. (The option is enabled by default on Mac OS X.)
   * Modified: Click events on favicons are not canceled if the tab don't have collapsed children.
   * Fixed: The parent tab is correctly focused and sub tree is correctly collapsed, when you collapse a sub tree including the focused tab. (regression on 0.7.2009040901)
   * Fixed: New tabs become chldren of the current tab correctly even if [Highlander](https://addons.mozilla.org/firefox/addon/4086) is installed.
   * Fixed: "Open All in Tabs" command for bookmark folders opens tabs as a sub tree correctly.
   * Fixed: The label of default behavior about bookmark folders is updated for Firefox 3.
   * Fixed: Tabs moved by `moveTabTo()` method are correctly indented.
   * Works with [Chromifox Basic](https://addons.mozilla.org/firefox/addon/8782).
   * Works with [FullerScreen 2.4](https://addons.mozilla.org/firefox/addon/4650).
   * Works with [AutoHide 1.5.4](http://www.krickelkrackel.de/autohide/).
   * Works with [Duplicate Tab 1.0.2](https://addons.mozilla.org/firefox/addon/28).
   * Works with [QuickDrag 2.0.1](https://addons.mozilla.org/firefox/addon/6912).
   * Supposedly works with Tab Mix Plus 0.3.7.3.
   * Fixed: New tabs opened by the option "Force to open in new tab" of Tab Mix Plus become children of the current tab correctly.
   * zh-TW locale is updated.
   * pl-PL locale is updated. (by Andrzej Pasterczyk)
 - 0.7.2009042301
   * Fixed: Broken indent and memory leak disappeared for closing of child tabs which have descendant tabs. (regression on 0.7.2009042101)
 - 0.7.2009042101
   * Modified: Checkbox for "List all tabs" button is always shown.
   * Modified: Checkbox for "New Tab" button on Firefox 3.5 is hidden for Firefox 3.0 or lower versions.
   * Modified: Changing tab bar mode only between horizontal and vertical resets state of checkboxes for tab bar contents.
   * Modified: Animation effect to collapse/expand tabs is disabled if the tree of tabs cannot be collapsed by preference.
   * Modified: Appearance of "twisty" of tabs are inverted for horizontal and collapsable tab bar. (only on Modern style)
   * Modified: Animation effect for tab switching now starts after the current tab is completely selected.
   * Fixed: Wrong tab focus on closing the current "parent" tab with the setting "Move child tabs to the level of the closed parent tab" disappeared. (regression on 0.7.2009040901)
   * Fixed: "Auto-Hide" tab bar is now correctly resized. (regression)
   * Fixed: Now "shrunken" tab bar cannot be smaller than the "expanded" tab bar correctly. (regression)
   * Fixed: Wrongly disappearing of focused tab after closing the current tab disappeared.
   * Fixed: The height of "top" tab bar with indent is not changed by hovering on tabs.
   * Improved: Changing preferences of tab bar width is appied to the GUI automatically.
   * Improved: New APIs for developers or heavy users,  `TreeStyleTabService.setTabbarWidth()`  and  `TreeStyleTabService.setContentWidth()`  are available.
   * it-IT locale is updated. (by Godai71)
   * de-DE locale is updated. (by Andy Pillip)
 - 0.7.2009040901
   * Improved: Animation effects are available.
   * Improved: New option to close all of child tabs when the "parent" tab is closed even if the tree is expanded.
   * Improved: Auto-scroll for tab draggings is available.
   * Fixed: "Close Tab" button on the tab bar closes only one tab correctly.
   * Fixed: Broken tree disappeared when trees are duplicated or moved to another window.
   * Fixed: Auto-hide of tab bar works for rightside or bottom tab bar.
   * pl-PL locale is available. (translated by Andrzej Pasterczyk)
 - 0.7.2009040201
   * Works on Minefield again.
   * Improved: A narrow bar for auto-hide tab bar is available. You can access to the tab bar even if there is a full-screen Flash.
   * Improved: Pointing on the tab bar keeps auto-hide tab bar shown even if it is shown by keyboard shortcuts.
   * Fixed: Keyboard shortcuts to switch tabs show tab bar automatically in the fullscreen mode.
   * Fixed: It disappeared that infinity redrawing on auto-collapse with some theme including paddings for tabs.
   * Fixed: Too narrow tab bar in the fullscreen mode disappeared.
   * Fixed: The content area is correctly redrawed after you exit from the fullscreen mode.
   * Fixed: Works correctly even if it is the initial startup.
   * Fixed: "New Tab" button in the tab bar works correctly.
 - 0.7.2009032801
   * Fixed: "Vertigo" style was broken on Firefox 3.0.x.
 - 0.7.2009032701
   * Improved: Appearance of tabs in "Mixed" style is updated.
   * Fixed: Works with [Mouseless Browsing](https://addons.mozilla.org/firefox/addon/879) correctly.
   * Fixed: Tooltip on tabs is always hidden while tab drag, because we sometimes drop tabs to the tooltip accidentally.
 - 0.7.2009032502
   * Improved: Background image of tab icons shown as an animation. (Firefox 3 or later)
 - 0.7.2009032501
   * Improved: New theme "Metal" is available. It is the default theme on Mac OS X.
   * Fixed: Odd appearance on Linux and Mac OS X disappearef.
   * Fixed: It disappeared that infinity redrawing on auto-collapse with some theme.
   * Fixed: Dropped tabs from another window keep their tree structure correctly.
   * Improved: A custom event `TreeStyleTabCollapsedStateChange` is available for developers. 
   * de-DE locale is updated by Andy Pillip.
 - 0.7.2009031701
   * Improved: New tabs from [QuickDrag](https://addons.mozilla.org/firefox/addon/6912), [Linky](https://addons.mozilla.org/firefox/addon/425), [Mouseless Browsing](https://addons.mozilla.org/firefox/addon/879), and [Snap Links](https://addons.mozilla.org/firefox/addon/4336) become child tabs of the current tab.
   * Improved: Dropped tab becomes new first child if you set new child tabs to be inserted as first child.
   * Fixed: The closebox in the tab bar (not in tabs) works correctly.
   * Fixed: Correct behavior of tab dropping.
   * Fixed: Correct appearence of the closebox in the vertical tab bar (not in tabs).
   * Fixed: Correct appearance of the "new tab" button in the vertical tab bar with Tab Mix Plus.
   * Fixed: The tab bar is correctly scrolled by tab focus even if Tab Mix Plus is installed.
   * Updated: Italian locale is updated. (by Godai71)
 - 0.7.2009030901
   * Improved: On Firefox 3.5 or later, vertical tahs are shown with dropshadow.
   * Modified: When the last child tab is dropped just after its parent, the dragged tab becomes a next sibling of the parent.
   * Modified: Dropped tabs always become last child of the target tab.
   * Fixed: On Shiretoko 3.1b4pre, position of "new tab" button is correctly updated when many tabs are open.
   * Fixed: Ctrl-Tab correctly circulate tab focus.
 - 0.7.2009021201
   * Works on Firefox 3.1b3pre.
   * Fixed: XLinks in SVG (or others) are correctly ignored when it is clicked.
   * Fixed: The first child tab is correctly focused if the parent tab is closed.
   * Improved: You can open links from separete selections in new tabs.
 - 0.7.2008122801
   * Fixed: Buttons on the tab bar work correctly.
   * Added: ru-RU locale is available. (by L'Autour)
 - 0.7.2008120401
   * Fixed: Possibly works with [Tab History](https://addons.mozilla.org/firefox/addon/1859).
   * Fixed: Works with [Aging Tabs](https://addons.mozilla.org/firefox/addon/3542).
   * Fixed: On Shiretoko 3.1b3pre, dropping of files, links, etc. to the tab bar is correctly performed.
   * Improved: Clicks on spaces of indented tabs work as clicks on tabs. Thus, you can switch tabs by clicking screen edges in the full screen mode. If you disable this change, change the value of a secret preference `extensions.treestyletab.clickOnIndentSpaces.enabled` to `false`.
 - 0.7.2008120201
   * Fixed: Drag and drop of tabs works correctly on Minefield 3.1b3pre.
   * Fixed: Drag and drop of links works correctly on Minefield 3.1b3pre.
   * Improved: Dragging parent tab and dropping it out of the window tears off the subtree to a new window on Minefield 3.1b3pre.
   * Improved: "Open a new tab" button can be hidden by checkbox on Minefield 3.1b3pre.
   * Fixed: The checkbox for "List all tabs" button works correctly on Minefield 3.1b3pre.
   * Improved: New tabs from [SBM Counter](http://miniturbo.org/) are opened as child tabs of the current tab.
   * Fixed: Broken menu with [Multiple Tab Handler](http://piro.sakura.ne.jp/xul/_multipletab.html.en) disappeared.
 - 0.7.2008110801
   * Fixed: "Maximized" state is correctly restored on the next startup.
 - 0.7.2008110701
   * Fixed: Dropping of tabs works correctly on the blank are of the tab bar.
   * Fixed: Works on Minefield 3.1b2pre.
   * es-ES locale is updated. (by tito)
   * it-IT locale is updated. (by Godai71)
   * de-DE locale is updated. (by Andy Pillip)
 - 0.7.2008101801
   * Improved: On Minefield 3.1b2pre, tabs are moved from an window to another by drag and drop, without reloading.
   * Fixed: "Bookmark Sub Tree" feature works with Tab Mix Plus.
 - 0.7.2008101502
   * Fixed: Flashing when tab bar is automatically collapsed/expanded disappeared on Minefield 3.1b2pre.
   * Fixed: Works with [LastTab](https://addons.mozilla.org/firefox/addon/112).
 - 0.7.2008101501
   * Improved: Works on Minefield 3.1b2pre.
   * Improved: A new feature, "Bookmark this Tree" is available for tab context menu.
   * Improved: Tab indentation is automatically adjusted by tab bar width.
   * Fixed: Works with [Menu Edit](https://addons.mozilla.org/firefox/addon/710). Menu items of tab context menu are not duplicated anymore.
   * Fixed: Works with [Link Widgets](https://addons.mozilla.org/firefox/addon/2933).
   * Fixed: Works with [FireGestures](https://addons.mozilla.org/firefox/addon/6366) again.
   * Fixed: Tab indentation is correctly back after full screen mode is finished.
   * Fixed: Content area are correctly rendered after auto-hide tab bar feature is disabled.
   * Fixed: Links in web pages are correctly opened as child tabs automatically.
   * Fixed: Secondary or later windows are initialized correctly.
   * Fixed: Sub tree is correctly collapsed even if one of descendant tab is selected.
   * Fixed: The number of closed tabs in warning dialog is corrected.
   * Fixed: Sub tree structure of the current tab is correctly restored even if [Session Manager](https://addons.mozilla.org/firefox/addon/2324) is installed.
   * Updated: German locale is updated.
   * Updated: Italian locale is updated.
 - 0.7.2008062001
   * Improved: Session Management of Tab Mix Plus is supported.
   * Fixed: Tab Mix Plus can know a tab in vertical tab bar is visible or not. (If you like, you can take the old behavior back by changing `extensions.treestyletab.TMP.doNotUpdate.isTabVisible` to `true`.)
   * Fixed: Scroll position is correctly restored when a tab is closed in vertical tab bar.
 - 0.7.2008061901
   * Improved: Tab appearance specified by the current theme is available for vertical/bottom tab bar.
   * Modified: Tab appearance is changed a little.
   * Fixed: Greasemonkey 0.8 or later is supported.
   * Fixed: Keyboard shortcuts or other cases expand shrunken tab bar correctly.
   * Fixed: In vertical tab bar, it is scrolled to the selected tab after a tab is closed.
   * Fixed: Broken context menu on tabs disappeared, with the Multiple Tab Handler.
 - 0.7.2008061701
   * Improved: Now the "Auto Hide Tab Bar" feature makes tab bar shrunken, not collapsed. However you can choose the old behavior as you like. (This improvement was inspired from Zusukar's patch. Thanks!)
   * Improved: Better full zoom support on Firefox 3.
   * Improved: Better full screen support on Firefox 3.
 - 0.6.2008061601
   * Improved: Subtrees are automatically opened while drag-and-drop operations.
   * Fixed: Appearance on Mac OS X is corrected.
 - 0.6.2008050601
   * Added: Traditional Chinese locale is available. (by HkYtrewq, Thanks!)
 - 0.6.2008050101
   * Improved: Advanced settings are available for auto-hide feature of the tab bar.
   * Improved: Auto-hide of the tab bar is disabled while you drag scrollbars.
   * Improved: New tabs from GM_openInTab of Greasemonkey are opened as child tabs of the current tab.
   * Fixed: Configuration dialog works correctly with Minefield on Linux.
   * Fixed: Tree structure is kept correct when top-level tabs are reopened.
   * Fixed: Multiple bookmarks are opened as separate tabs even if Tab Mix Plus is available.
   * Fixed: Works on Firefox 3 beta5.
   * Added: German locale is available. (by Andy Pillip)
 - 0.6.2008031101
   * Fixed: Wrongly shown tab bar after keyboard shortcuts are used disappeared.
   * Modified: Tab bar is shown in half-transparent appearance.
   * Chinese locale is updated.
 - 0.6.2008030904
   * Fixed: Auto-hide works correctly on Minefield.
 - 0.6.2008030903
   * Improved: Tab bar is shown as transparent, when it is placed to left, right, or bottom and auto-hide is available.
 - 0.6.2008030902
   * Fixed: Pressing Ctrl key in a while works correctly in Linux.
   * Fixed: Wrongly shown canvas disappeared.
 - 0.6.2008030901
   * Improved: Auto show/hide of the tab bar becomes more flexible.
   * Improved: Flash on auto show/hide of the tab bar decreased.
   * Improved: New tabs opened by [FireGestures](https://addons.mozilla.org/firefox/addon/6366) become child tabs.
   * Spanish locale is available. (by tito, Thanks!)
   * Works on Minefield 3.0b5pre.
 - 0.5.2008030303
   * Fixed: Some preferences are saved its user value correctly after the addon is re-installed.
   * Fixed: Position of closeboxes in inverted rightside tabs are corrected.
 - 0.5.2008030302
   * Improved: Toolbars beside the tab bar, provided by [All-in-One Sidebar](https://addons.mozilla.org/firefox/addon/1027) with a secret preference `extensions.aios.tbx.tabbar`, are available on vertical tab bar. If you turn it to `true`, customizable toolbars are shown on/below the vertical tab bar.
 - 0.5.2008030301
   * Improved: "Auto" is available for the style of tree twisties.
   * Fixed: Works with Tab Mix Plus 0.3.6.1.
   * Fixed: Works with combination of Firefox 3 and Tab Mix Plus.
   * Fixed: Works with [FLST](https://addons.mozilla.org/firefox/addon/32) and [Tabbrowser Preferences](https://addons.mozilla.org/firefox/addon/158).
   * Added: zh-CN locale is available. (by [Fatiaomao](http://fatiaomao.yo2.cn/), Thanks!)
 - 0.5.2008022901
   * Improved: Appearance of tree twisties can be changed.
 - 0.5.2008022801
   * Improved: Children tabs inherits the color of the parent tab if [ColorfulTabs](https://addons.mozilla.org/firefox/addon/1368) is available.
   * Improved: New tabs opened by drag and drop in web pages with [Super DragAndGo](https://addons.mozilla.org/firefox/addon/137) or [Drag de Go](https://addons.mozilla.org/firefox/addon/2918) become children of the current tab automatically.
   * Improved: Auto-tree feature (like above) can be disabled completely by a secret preference `extensions.treestyletab.autoAttachNewTabsAsChildren`. If you don't want any tabs to be children automatically, you should turn it to `false`.
 - 0.5.2008022702
   * Fixed: Bookmark groups are loaded by your preference correctly on Firefox 3.
   * Fixed: New tabs from the location bar or other cases opened correctly. (it was a regression in 0.5.2008022701)
 - 0.5.2008022701
   * Improved: Now you can change the position of tab bar dynamically from context menu on tab bar.
   * Fixed: Became compatible to [Highlander](https://addons.mozilla.org/firefox/addon/4086) and [PermaTabs](https://addons.mozilla.org/ja/firefox/addon/2558) (maybe)
   * Updated: Italian locale is updated. (by Godai71.Extenzilla)
 - 0.5.2008022501
   * Fixed: A typo in en-US locale disappeared.
   * Fixed: "Fix width of tab bar" state is restored correctly on every startup.
 - 0.5.2008022402
   * Improved: Moving of tabs by drag and drop from other windows is available on Firefox 3.
 - 0.5.2008022401
   * Improved: Drag and drop actions for selection tabs are available with [Multiple Tab Handler](http://piro.sakura.ne.jp/xul/_multipletab.html.en).
   * Fixed: Drag and drop actions work correctly on Firefox 3.
 - 0.5.2008022301
   * Improved: New tabs opened from the location bar can be opened as children of the current tab even if their domains are different from the current.
   * Improved: New option to fix width of the tab bar and hide splitter is available in the context menu of the tab bar.
   * Fixed: Compatibility with some themes (iFox etc.) is improved.
   * Fixed: Double clicking on the tab bar works correctly.
 - 0.5.2008022201
   * Improved: Works on Firefox 3 beta3.
   * Fixed: Tabs opened from the bookmarks sidebar are grouped correctly.
   * Improved: UI to modify detailed settings of auto hide is available.
   * Fixed: Compatibility with multi-row tab bar of Tab Mix Plus is improved.
 - 0.5.2007120101
   * Improved: Tooltips and hover icon are updated for tree twisties in tabs.
 - 0.5.2007113001
   * Fixed: "No tab is selected" problem (which appear when there is a tree of tabs in the end edge of the tab bar, it is collapsed, the root tab of the tree is selected, and it is closed) disappeared.
 - 0.5.2007112801
   * Improved: New item "Close Children" (and middle-click on "Close this Tree") are available in the context menu on tabs.
   * Fixed: Wrongly collapsed tab which is moved from other tree by drag and drop disappeared.
   * Modified: Internal operations to move tabs and restoring tree state are rewritten.
   * Updated: Italian locale is updated. (by Godai71.Extenzilla)
 - 0.5.2007112401
   * Fixed: Broken tree of restored session disappeared.
   * Fixed: Broken tree of restoring closed tabs disappeared.
   * Fixed: Broken tree of bookmark group disappeared.
   * Fixed: Too small width of indent disappeared.
   * Fixed: Dropping is prevented correctly on descendant tabs of the dragged tab.
 - 0.5.2007111801
   * Improved: While dragging something to tabs, collapsed subtree are expanded automatically by waiting on it.
   * Fixed: "Close this Tree", "Collapse All Trees" and "Expand All Trees" work correctly.
 - 0.5.2007111702
   * Fixed: Broken tree with duplicated tabs made by Session Store API of Firefox 2 ([Multiple Tab Handler](http://piro.sakura.ne.jp/xul/_multipletab.html.en) etc.), disappeared.
 - 0.5.2007111701
   * Improved: "Collapse All Tree" and "Expand All Tree" are available in the context menu on tabs.
   * Improved: Menu items of "List all tabs" button are indented like the tree.
   * Updated: Italian locale is updated.
 - 0.5.2007111502
   * Fixed: Focus of tabs can be moved by keyboard shortcuts and so on correctly.
   * Fixed: Problem about links with `target` attribute which were wrongly loaded to both of new tab and the current tab, is corrected.
   * Fixed: Broken indent of restored tab is corrected.
   * Fixed: Broken counter of collapsed descendant tabs is corrected for reopened tabs.
 - 0.5.2007111501
   * Improved: Performance of combinations with Tab Mix Plus and [Split Browser](http://piro.sakura.ne.jp/xul/_splitbrowser.html.en) is improved.
   * Fixed: When there is only one tree and all of tabs are related to it, you can close the whole of the tree without fatal error.
   * Fixed: Structure of tabs tree are kept correctly even if uninitialized tabs are moved.
 - 0.4.2007111302
   * Fixed: Broken tree disappeared in most cases, if you use Tab Mix Plus.
 - 0.4.2007111301
   * Fixed: Invisible tabs which appears when a parent tab was closed, disappeared.
   * Improved: Works with Tab Mix Plus. (Too buggy, so you should use only with leftside or rightside tab bar.
 - 0.4.2007111001
   * Improved: Vertical tab bar can be shown/hidden automatically.
   * Improved: Grippy in the splitter of the tab bar is available on Minefield. When you click grippy, the tab bar will be collapsed quickly.
   * Improved: "List all tabs" button can be shown in the vertical tab bar.
   * Modified: Leftmost scrollbar of leftside tab bar is disabled on Firefox 3 or later, because it doesn't work anymore.
 - 0.3.2007110701
   * Fixed: Tab bar can be moved dynamically again.
   * Fixed: Wrong position of tab icons is corrected.
 - 0.3.2007110601
   * Fixed: Wrongly expanded tab bar in the leftside with leftmost scrollbar disappeared.
   * Modified: Method to invert appearance of rightside tabs is changed.
   * Added: Italian locale is available. (made by Godai71.Extenzilla)
 - 0.3.2007110501
   * Fixed: Closeboxes of tabs can be clicked even if there is leftmost scrollbar in the vertical tab bar.
 - 0.3.2007103102
   * Improved: Insertion point of new child tabs becomes customizable. New child can be inserted at the top of the sub tree as the first child, or append to the sub tree as the last child.
 - 0.3.2007103101
   * Fixed: Works with [ImgLikeOpera](https://addons.mozilla.org/firefox/addon/1672) correctly.
   * Fixed: Broken popup for selected tabs by [Multiple Tab Handler](http://piro.sakura.ne.jp/xul/_multipletab.html.en) disappeared.
 - 0.3.2007103002
   * Improved: "Close this Sub Tree" menuitem is available in the context menu on tabs even if Multiple Tab Handler is not available.
   * Fixed: Broken appeaarance of tabs in Firefox on Mac OS X disappeared.
 - 0.3.2007103001
   * Improved: When new tabs are opened from links or location bar automatically, the behavior is inverted if modifier key (Ctrl, Command or Alt) is pressed.
   * Fixed: Wrong focus of tabs, appeared when the first child tab of subtree is closed, disappeared.
 - 0.3.2007102904
   * Fixed: List of child tabs is correctly updated when a child tab is closed.
 - 0.3.2007102903
   * Fixed: Wrongly opened blank tab from "javascript:" links disappeared.
 - 0.3.2007102902
   * Fixed: The new feature to load links in new tab works correctly.
 - 0.3.2007102901
   * Improved: Any link or links to different website can be loaded in new tab automatically.
   * Fixed: New tabs are correctly opened from the location bar even if the URL is "about:" URLs.
 - 0.3.2007102701
   * Improved: New tabs can be loaded from the location bar automatically. (default: same domain =&gt; new child tab, different domain =&gt; new tab)
   * Fixed: Tree of tabs can be saved/restored by extensions like [Session Manager](https://addons.mozilla.org/firefox/addon/2324) which use session store API of Firefox 2.
   * Improved: Tree of tabs is automatically corrected if positions of tabs are modified by moveTabTo method.
 - 0.2.2007102602
   * Fixed: Count of descendant tabs are hidden correctly for expanded sub tree.
 - 0.2.2007102601
   * Improved: Sub trees of tabs in horizontal tab bar are shown with spaces, so you'll be able to understand easily which tabs are grouped or not.
   * Improved: Indent of tabs and collapse/expand of sub tree are disabled by default for horizontal tab bar.
 - 0.2.2007102501
   * Improved: Tab bar can be put on the top or below the content area.
 - 0.1.2007102401
   * Improved: Middle click on "View Image", "View Background Image", "Add Dictionary" (for spellcheck), "Subscribe Feed", and "Home" can open the result as children tab of the original tab.
   * Modified: The scrollbar of the leftside tab bar is moved to leftmost, like as [Fastladder](http://fastladder.com/).
 - 0.1.2007102301
   * Modified: Algorithm of auto-collapse-expand is modified.
 - 0.1.2007102204
   * Improved: A new command, open selection links in child tabs is available in the context menu.
   * Improved: Appearance of rightside tab bar can be inverted.
 - 0.1.2007102203
   * Improved: New tabs from a bookmark folder can be opened as a sub tree, in Minefield.
   * Improved: A new API for  `tabbrowser.loadTabs()`  is available.
 - 0.1.2007102202
   * Improved: Works on Minefield.
   * Modified: Default apparance is changed to "Mixed".
 - 0.1.2007102201
   * Improved: You can change the action when links or URL strings are dropped to existing tabs.
   * Improved: Fullscreen mode of [Autohide](http://www.krickelkrackel.de/autohide/) is supported (for leftside tab bar only)
   * Fixed: Works with [ContextMenu Extensions](http://piro.sakura.ne.jp/xul/ctxextensions/index.html.en) and [Split Browser](http://piro.sakura.ne.jp/xul/_splitbrowser.html.en).
   * Improved: APIs are available for other addons.
 - 0.1.2007102102
   * Fixed: Startup error disappeared.
   * Fixed: Tabs are moved correctly after drag and drop.
 - 0.1.2007102101
   * Released.<|MERGE_RESOLUTION|>--- conflicted
+++ resolved
@@ -1,11 +1,8 @@
 # History
 
  - master/HEAD
-<<<<<<< HEAD
    * Implement pseudo tree in `about:treestyletab-group` tabs and the rich tooltip without XHTML. (We don't need to mix XHTML and XUL to apply multi-column properties of CSS.)
-=======
    * Activate multi-column layout only when it is required, at tooltip of tabs and dummy group tabs.
->>>>>>> f373c987
  - 0.17.2016030402
    * Show rich tooltip with multiple columns even if there are only short title tabs.
    * Avoid initialization error on newly opened group tabs.
