<!ENTITY config.title        "Configuración de Tree Style Tab (Pestañas estilo árbol)">

<!ENTITY config.scale.min "min">
<!ENTITY config.scale.max "max">


<!ENTITY config.tabs.appearance "Apariencia">

<!ENTITY config.tabbar.position.caption "Posición de la barra de pestañas">
<!ENTITY config.tabbar.position.left    "Lado izquierdo">
<!ENTITY config.tabbar.position.right   "Lado derecho">
<!ENTITY config.tabbar.position.top     "Encima (Predeterminado en Firefox)">
<!ENTITY config.tabbar.position.bottom  "Debajo">
<!ENTITY config.tabbar.invertClosebox.left  "Mostrar la caja de cierre del lado izquierdo en cada pestaña">
<!ENTITY config.tabbar.invertClosebox.right "Mostrar la caja de cierre del lado derecho en cada pestaña">
<!ENTITY config.tabbar.invertTab            "Invertir apariencia de la pestaña">
<!ENTITY config.tabbar.invertTabContents    "Invertir contenido de la pestaña">
<!ENTITY config.enableSubtreeIndent         "Añadir margen a las pestañas">
<!ENTITY config.maxTreeLevel.before "hasta">
<!ENTITY config.maxTreeLevel.after  "nivel(es)">
<!ENTITY config.allowSubtreeCollapseExpand  "Permitir colapsar/expandir los sub-árboles de las pestañas">
<!ENTITY config.tabbar.hideAlltabsButton    "Mostrar el botón &quot;Listar todas las pestañas&quot;">


<!ENTITY config.tabs.style "Estilo">

<!ENTITY config.tabbar.style.caption "Apariencia de la barra de pestañas">
<!ENTITY config.tabbar.style.plain   "Llano">
<!ENTITY config.tabbar.style.flat    "Plano">
<!ENTITY config.tabbar.style.mixed   "Mezclado">
<!ENTITY config.tabbar.style.vertigo "Vértigo">
<!ENTITY config.tabbar.style.metal   "Metal">
<!ENTITY config.tabbar.style.sidebar "Barra lateral">
<!ENTITY config.tabbar.style.none    "Predeterminado (especificado por el tema actual)">

<!ENTITY config.twisty.style.caption "Estilo del botón de colapsar/expandir">
<!ENTITY config.twisty.style.auto    "Automático">
<!ENTITY config.twisty.style.none    "Ninguno">
<!ENTITY config.twisty.style.retro   "Retro">
<!ENTITY config.twisty.style.modern.black "Negro moderno">
<!ENTITY config.twisty.style.modern.white "Blanco moderno">
<!ENTITY config.twisty.style.osx     "OS X">


<!ENTITY config.tabs.menu "Menú">

<!ENTITY config.show.tabContextMenu.caption "Añadir los siguientes items al menú contextual de las pestañas">


<!ENTITY config.tabs.tab "Nuevas pestañas">
<!--ENTITY config.tabs.tab "Operaciones"-->

<<<<<<< HEAD
<!ENTITY config.autoAttach.newTabCommand.caption "When a new blank tab is opened manually">
<!ENTITY config.autoAttach.newTabCommand.ignore  "Open as a root tab">
<!ENTITY config.autoAttach.newTabCommand.current "Open as a child of the current tab">
<!ENTITY config.autoAttach.newTabCommand.parent  "Open as a sibling of the current tab">
=======
<!ENTITY config.tabs.bookmark.tab "Marcadores">
<!ENTITY config.tabs.dragdrop.tab "Arrastrar y Soltar a pestañas">
>>>>>>> 0e057dcc

<!ENTITY config.openGroupBookmark.caption     "Comportamiento para &quot;Abrir todo en pestañas&quot; en carpetas de marcadores">
<!--ENTITY config.openGroupBookmark.caption     "&quot;Abrir todos en pestañas&quot; desde carpetas de marcadores"-->
<!ENTITY config.openGroupBookmark.ask         "Preguntarme siempre">
<!ENTITY config.openGroupBookmark.subtree     "Abrir como un sub-árbol (Recomendado)">
<!ENTITY config.openGroupBookmark.subtree.type.before  "">
<!ENTITY config.openGroupBookmark.subtree.type.restore "Restauar">
<!ENTITY config.openGroupBookmark.subtree.type.flat    "Ignorar">
<!ENTITY config.openGroupBookmark.subtree.type.after   "Estructura del árbol guardado en marcadores">
<!ENTITY config.openGroupBookmark.flat        "Abrir como pestañas separadas (Firefox Predeterminado)">
<!ENTITY config.openGroupBookmark.replace     "Remplazar la pestaña actual con las páginas de la carpeta">
<!ENTITY config.openGroupBookmark.underParent "Agrupar las pestañas bajo una carpeta">

<!ENTITY config.dropLinksOnTab.caption "Dropped link, URL, bookmark or file to existing tab">
<!ENTITY config.dropLinksOnTab.ask     "Always ask me how to load it">
<!ENTITY config.dropLinksOnTab.load    "Load in the tab (Firefox default)">
<!ENTITY config.dropLinksOnTab.newTab  "Open as a new child tab">
<!--
<!ENTITY config.dropLinksOnTab.caption "Acción para arrastrar y soltar enlaces o URIs en pestañas existentes">
<!ENTITY config.dropLinksOnTab.ask     "Preguntarme siempre">
<!ENTITY config.dropLinksOnTab.load    "Cargar enlace dentro de una nueva pestaña (Predeterminado en Firefox)">
<!ENTITY config.dropLinksOnTab.newTab  "Abrir enlace como hija de la pestaña actual">
-->


<!ENTITY config.tabs.autohide "Auto ocultar">

<!ENTITY config.autoHide.mode.normal.caption     "para modo normal de ventana">
<!ENTITY config.autoHide.mode.fullscreen.caption "para modo a pantalla completa">
<!ENTITY config.autoHide.mode.0 "Mostrar la barra de pestañas siempre">
<!ENTITY config.autoHide.mode.1 "Auto-ocultar la barra de pestañas">
<!ENTITY config.autoHide.mode.2 "Auto encoger la barra de pestañas">
<!ENTITY config.autoShow.caption "Mostrar la barra de pestañas automáticamente cuando">
<!ENTITY config.autoShow.mousemove "Al acercar el mouse a los bordes de la ventana / barra de pestañas">
<!ENTITY config.autoHide.area.before "Área sensible:">
<!ENTITY config.autoHide.area.after "píxeles del borde de la ventana / barra de pestañas">
<!ENTITY config.autoHide.delay.before "Retraso:">
<!ENTITY config.autoHide.delay.after "mseg.">
<!ENTITY config.autoShow.accelKeyDown "Mientras la tecla Control es presionada por un instante">
<!ENTITY config.autoShow.accelKeyDown.delay.before "Mostrar después">
<!ENTITY config.autoShow.accelKeyDown.delay.after  "mseg.">
<!ENTITY config.autoShow.tabSwitch   "Control-Tab para cambiar pestañas">
<!ENTITY config.autoShow.feedback    "Nuevas pestañas son abiertas o algunas pestañas son cerradas">
<!ENTITY config.autoShow.feedback.delay.before "Ocultar después">
<!ENTITY config.autoShow.feedback.delay.after  "mseg.">


<!ENTITY config.tabs.tree "Arbol">

<!--ENTITY config.autoCollapseExpandSubtreeOnSelect "Colapsar otros árboles automáticamente cuando una pestaña es abierta o seleccionada"-->
<!ENTITY config.autoCollapseExpandSubtreeOnSelect "Cuando una pestaña obtiene foco, expandir su árbol y colapsar los otros automáticamente">
<!ENTITY config.autoCollapseExpandSubtreeOnSelect.onCurrentTabRemove "Excluir movimiento de foco causado por el cierre de la pestaña en foco">
<!ENTITY config.collapseExpandSubtree.dblclick "Colapsar/Expandir sub-árboles de la pestaña al hacer doble-click">
<!ENTITY config.autoExpandSubtreeOnAppendChild "Expandir sub-árboles automáticamente cuando una pestaña es insertada dentro del sub-árbol">

<!ENTITY config.closeParentBehavior.caption       "Cuando una pestañas pariente es cerrada">
<!ENTITY config.closeParentBehavior.close         "Cerras las pestañas hijas también">
<!ENTITY config.closeParentBehavior.promoteFirst "Promover la primer pestañas como madre">
<!ENTITY config.closeParentBehavior.promoteAll   "Promover todas las pestañas hijas al nivel de la pestaña cerrada">
<!ENTITY config.closeParentBehavior.detach        "Liberar las hijas del árbol">
<!ENTITY config.closeRootBehavior.promoteFirst   "Promover la primer hija como la nueva madre, si la madre cerrada no tiene madres">
<!--ENTITY config.attachChildrenToGrandParentOnRemoveTab "Liberar las pestañas hijas del árbol cuando el árbol es cerrado"-->

<!ENTITY config.focusMode "Seleccionar la próxima/anterior pestaña aunque no este visible, cuando se presiona Control-Tab">

<!ENTITY config.insertNewChildAt.caption "Posición de inserción de nuevas pestañas hijas">
<!ENTITY config.insertNewChildAt.first "Insertar arriba del todo en el árbol">
<!ENTITY config.insertNewChildAt.last "Insertar abajo del todo en el árbol">

<!ENTITY config.undoCloseTabSet.caption  "Cuando un miembro de un árbol es restaurado por &quot;Deshacer Cierre de Pestaña&quot;">
<!ENTITY config.undoCloseTabSet.ask      "Preguntarme siempre">
<!ENTITY config.undoCloseTabSet.set      "Restaurar el árbol completo">
<!ENTITY config.undoCloseTabSet.separate "Restaurar sólo una pestaña (Firefox Predeterminado)">


<!ENTITY config.tabs.advanced "Avanzado">

<!ENTITY config.animation.enabled "Activar los efectos de animación">

<!ENTITY config.tooltip.includeChildren        "Mostrar el contenido del árbol en el tooltip de las pestañas">

<!ENTITY config.bookmarkDroppedTabs.caption "Acción para arrastrar y soltar de la pestaña madre hacia el árbol de marcadores">
<!ENTITY config.bookmarkDroppedTabs.ask     "Preguntarme siempre">
<!ENTITY config.bookmarkDroppedTabs.all     "Agregar a marcadores todas las pestañas del árbol">
<!ENTITY config.bookmarkDroppedTabs.parent  "Marcar sólo la pestaña arrastrada">






<!ENTITY selection.removeTabSubtree.label     "Cerrar árboles seleccionados">
<!ENTITY selection.removeTabSubtree.accesskey "s">
<!ENTITY selection.createSubtree.label          "Reunir en un nuevo árbol">
<!ENTITY selection.createSubtree.accesskey      "g">

<!ENTITY context.reloadTabSubtree.label     "Refrescar este árbol">
<!ENTITY context.reloadTabSubtree.accesskey "r">
<!ENTITY context.reloadDescendantTabs.label     "Refrescar Hijas">
<!ENTITY context.reloadDescendantTabs.accesskey "r">
<!ENTITY context.removeTabSubtree.label     "Cerrar este árbol">
<!ENTITY context.removeTabSubtree.accesskey "s">
<!ENTITY context.removeDescendantTabs.label     "Cerrar hija">
<!ENTITY context.removeDescendantTabs.accesskey "d">
<!ENTITY context.removeAllTabsBut.label         "Cerrar las demás pestañas, excepto este árbol">
<!ENTITY context.removeAllTabsBut.accesskey     "a">
<!ENTITY context.collapseAllSubtree.label     "Colapsar todos los árboles">
<!ENTITY context.collapseAllSubtree.accesskey "c">
<!ENTITY context.expandAllSubtree.label     "Expandir todos los árboles">
<!ENTITY context.expandAllSubtree.accesskey "e">
<!ENTITY context.toggleAutoHide.label     "Auto-ocultar la barra de pestañas">
<!ENTITY context.toggleAutoHide.accesskey "h">
<!ENTITY context.toggleFixed.label            "Anclar posición, altura y ancho de la barra de pestañas">
<!ENTITY context.toggleFixed.label.horizontal "Anclar posición y altura de la barra de pestañas">
<!ENTITY context.toggleFixed.label.vertical   "Anclar la barra de pestañas">
<!ENTITY context.toggleFixed.accesskey "f">
<!ENTITY context.bookmarkTabSubtree.label     "Añadir a marcadores este árbol...">
<!ENTITY context.bookmarkTabSubtree.accesskey "t">

<!ENTITY group.default "Nuevo Grupo"><|MERGE_RESOLUTION|>--- conflicted
+++ resolved
@@ -50,15 +50,10 @@
 <!ENTITY config.tabs.tab "Nuevas pestañas">
 <!--ENTITY config.tabs.tab "Operaciones"-->
 
-<<<<<<< HEAD
 <!ENTITY config.autoAttach.newTabCommand.caption "When a new blank tab is opened manually">
 <!ENTITY config.autoAttach.newTabCommand.ignore  "Open as a root tab">
 <!ENTITY config.autoAttach.newTabCommand.current "Open as a child of the current tab">
 <!ENTITY config.autoAttach.newTabCommand.parent  "Open as a sibling of the current tab">
-=======
-<!ENTITY config.tabs.bookmark.tab "Marcadores">
-<!ENTITY config.tabs.dragdrop.tab "Arrastrar y Soltar a pestañas">
->>>>>>> 0e057dcc
 
 <!ENTITY config.openGroupBookmark.caption     "Comportamiento para &quot;Abrir todo en pestañas&quot; en carpetas de marcadores">
 <!--ENTITY config.openGroupBookmark.caption     "&quot;Abrir todos en pestañas&quot; desde carpetas de marcadores"-->
