/* ***** BEGIN LICENSE BLOCK ***** 
 * Version: MPL 1.1/GPL 2.0/LGPL 2.1
 *
 * The contents of this file are subject to the Mozilla Public License Version
 * 1.1 (the "License"); you may not use this file except in compliance with
 * the License. You may obtain a copy of the License at
 * http://www.mozilla.org/MPL/
 *
 * Software distributed under the License is distributed on an "AS IS" basis,
 * WITHOUT WARRANTY OF ANY KIND, either express or implied. See the License
 * for the specific language governing rights and limitations under the
 * License.
 *
 * The Original Code is the Tree Style Tab.
 *
 * The Initial Developer of the Original Code is YUKI "Piro" Hiroshi.
 * Portions created by the Initial Developer are Copyright (C) 2012
 * the Initial Developer. All Rights Reserved.
 *
 * Contributor(s): YUKI "Piro" Hiroshi <piro.outsider.reflex@gmail.com>
 *
 * Alternatively, the contents of this file may be used under the terms of
 * either the GNU General Public License Version 2 or later (the "GPL"), or
 * the GNU Lesser General Public License Version 2.1 or later (the "LGPL"),
 * in which case the provisions of the GPL or the LGPL are applicable instead
 * of those above. If you wish to allow use of your version of this file only
 * under the terms of either the GPL or the LGPL, and not to allow others to
 * use your version of this file under the terms of the MPL, indicate your
 * decision by deleting the provisions above and replace them with the notice
 * and other provisions required by the GPL or the LGPL. If you do not delete
 * the provisions above, a recipient may use your version of this file under
 * the terms of any one of the MPL, the GPL or the LGPL.
 *
 * ***** END LICENSE BLOCK ******/
 
const EXPORTED_SYMBOLS = ['TreeStyleTabWindow']; 

const Cc = Components.classes;
const Ci = Components.interfaces;

Components.utils.import('resource://gre/modules/XPCOMUtils.jsm');

<<<<<<< HEAD
XPCOMUtils.defineLazyModuleGetter(this, "prefs",
  'resource://treestyletab-modules/lib/prefs.js');
=======
XPCOMUtils.defineLazyGetter(this, 'prefs', function() {
	Components.utils.import('resource://treestyletab-modules/lib/prefs.js');
	return window['piro.sakura.ne.jp'].prefs;
});
XPCOMUtils.defineLazyModuleGetter(this, 'UninstallationListener',
  'resource://treestyletab-modules/lib/UninstallationListener.js');

>>>>>>> 9cc3f04f
XPCOMUtils.defineLazyModuleGetter(this, "Services", "resource://gre/modules/Services.jsm");

Components.utils.import('resource://treestyletab-modules/base.js');
XPCOMUtils.defineLazyModuleGetter(this, 'TreeStyleTabBrowser', 'resource://treestyletab-modules/browser.js');
XPCOMUtils.defineLazyModuleGetter(this, 'utils', 'resource://treestyletab-modules/utils.js', 'TreeStyleTabUtils');
XPCOMUtils.defineLazyModuleGetter(this, 'AutoHideWindow', 'resource://treestyletab-modules/autoHide.js');
XPCOMUtils.defineLazyModuleGetter(this, 'TreeStyleTabThemeManager', 'resource://treestyletab-modules/themeManager.js');


function TreeStyleTabWindow(aWindow) 
{
	this.window = aWindow;
	this.document = aWindow.document;

	this._restoringTabs = [];
	this._shownPopups = [];
	this.restoringCount = 0;

	aWindow.addEventListener('DOMContentLoaded', this, true);
	aWindow.addEventListener('load', this, false);
	aWindow.TreeStyleTabService = this;

	XPCOMUtils.defineLazyModuleGetter(aWindow, 'TreeStyleTabBrowser', 'resource://treestyletab-modules/browser.js');
}

TreeStyleTabWindow.prototype = {
	
	base : TreeStyleTabBase, 
	__proto__ : TreeStyleTabBase,
 
	window : null, 
	document : null,
	get MutationObserver()
	{
		return this.window.MutationObserver || this.window.MozMutationObserver;
	},
 
/* API */ 
	
	changeTabbarPosition : function TSTWindow_changeTabbarPosition(aNewPosition) /* PUBLIC API (obsolete, for backward compatibility) */ 
	{
		this.position = aNewPosition;
	},
 
	get position() /* PUBLIC API */ 
	{
		return this.preInitialized && this.browser.treeStyleTab ?
					this.browser.treeStyleTab.position :
					this.base.position ;
	},
	set position(aValue)
	{
		if ('UndoTabService' in this.window && this.window.UndoTabService.isUndoable()) {
			var current = this.base.position;
			var self = this;
			this.window.UndoTabService.doOperation(
				function() {
					self.base.position = aValue;
				},
				{
					label  : self.treeBundle.getString('undo_changeTabbarPosition_label'),
					name   : 'treestyletab-changeTabbarPosition',
					data   : {
						oldPosition : current,
						newPosition : aValue
					}
				}
			);
		}
		else {
			this.base.position = aValue;
		}
		return aValue;
	},
 
	undoChangeTabbarPosition : function TSTWindow_undoChangeTabbarPosition() /* PUBLIC API */ 
	{
		return this.base.undoChangeTabbarPosition();
	},
 
	redoChangeTabbarPosition : function TSTWindow_redoChangeTabbarPosition() /* PUBLIC API */ 
	{
		return this.base.redoChangeTabbarPosition();
	},
 
	get treeViewEnabled() /* PUBLIC API */ 
	{
		return this.base.treeViewEnabled;
	},
	set treeViewEnabled(aValue)
	{
		return this.base.treeViewEnabled = aValue;
	},
 
	get useTMPSessionAPI() /* PUBLIC API */ 
	{
		return this.base.useTMPSessionAPI;
	},
	set useTMPSessionAPI(aValue)
	{
		return this.base.useTMPSessionAPI = aValue;
	},
 
	get browser() 
	{
		var w = this.window;
		this.assertBeforeDestruction(w);
		return 'SplitBrowser' in w ? w.SplitBrowser.activeBrowser :
			w.gBrowser ;
	},
 
	get browserBottomBox()
	{
		return this.document.getElementById('browser-bottombox');
	},
 
	get isPopupWindow() 
	{
		return this.document && this.document.documentElement.getAttribute('chromehidden') != '';
	},
  
/* backward compatibility */ 
	getTempTreeStyleTab : function TSTWindow_getTempTreeStyleTab(aTabBrowser)
	{
		return aTabBrowser.treeStyleTab || new TreeStyleTabBrowser(this, aTabBrowser);
	},
	
	initTabAttributes : function TSTWindow_initTabAttributes(aTab, aTabBrowser) 
	{
		var b = aTabBrowser || this.getTabBrowserFromChild(aTab);
		this.getTempTreeStyleTab(b).initTabAttributes(aTab);
	},
 
	initTabContents : function TSTWindow_initTabContents(aTab, aTabBrowser) 
	{
		var b = aTabBrowser || this.getTabBrowserFromChild(aTab);
		this.getTempTreeStyleTab(b).initTabContents(aTab);
	},
 
	initTabContentsOrder : function TSTWindow_initTabContentsOrder(aTab, aTabBrowser) 
	{
		var b = aTabBrowser || this.getTabBrowserFromChild(aTab);
		this.getTempTreeStyleTab(b).initTabContentsOrder(aTab);
	},
  
/* Utilities */ 
	
	stopRendering : function TSTWindow_stopRendering() 
	{
		this.window['piro.sakura.ne.jp'].stopRendering.stop();
	},
	startRendering : function TSTWindow_startRendering()
	{
		this.window['piro.sakura.ne.jp'].stopRendering.start();
	},
 
	getPropertyPixelValue : function TSTWindow_getPropertyPixelValue(aElementOrStyle, aProp) 
	{
		var style = aElementOrStyle instanceof Ci.nsIDOMCSSStyleDeclaration ?
					aElementOrStyle :
					this.window.getComputedStyle(aElementOrStyle, null) ;
		return Number(style.getPropertyValue(aProp).replace(/px$/, ''));
	},
 
	get isToolbarCustomizing() 
	{
		var w = this.window;
		var toolbox = w.gToolbox || w.gNavToolbox;
		return toolbox && toolbox.customizing;
	},
 
	get maximized() 
	{
		var sizemode = this.document.documentElement.getAttribute('sizemode');
		return (
			this.window.fullScreen ||
			this.window.windowState == this.window.STATE_MAXIMIZED ||
			sizemode == 'maximized' ||
			sizemode == 'fullscreen'
		);
	},
 
	maxTabbarWidth : function TSTWindow_maxTabbarWidth(aWidth, aTabBrowser) 
	{
		aTabBrowser = aTabBrowser || this.browser;
		var safePadding = 20; // for window border, etc.
		var windowWidth = this.maximized ? this.window.screen.availWidth - safePadding : this.window.outerWidth ;
		var rootWidth = parseInt(this.document.documentElement.getAttribute('width') || 0);
		var max = Math.max(windowWidth, rootWidth);
		return Math.max(0, Math.min(aWidth, max * this.MAX_TABBAR_SIZE_RATIO));
	},
 
	maxTabbarHeight : function TSTWindow_maxTabbarHeight(aHeight, aTabBrowser) 
	{
		aTabBrowser = aTabBrowser || this.browser;
		var safePadding = 20; // for window border, etc.
		var windowHeight = this.maximized ? this.window.screen.availHeight - safePadding : this.window.outerHeight ;
		var rootHeight = parseInt(this.document.documentElement.getAttribute('height') || 0);
		var max = Math.max(windowHeight, rootHeight);
		return Math.max(0, Math.min(aHeight, max * this.MAX_TABBAR_SIZE_RATIO));
	},
 
	shouldOpenSearchResultAsChild : function TSTWindow_shouldOpenSearchResultAsChild(aTerm) 
	{
		aTerm = aTerm.replace(/^\s+|\s+$/g, '');

		var mode = utils.getTreePref('autoAttach.searchResult');
		if (mode == this.kSEARCH_RESULT_ATTACH_ALWAYS) {
			return true;
		}
		else if (!aTerm || mode == this.kSEARCH_RESULT_DO_NOT_ATTACH) {
			return false;
		}

		var w = this.document.commandDispatcher.focusedWindow;
		if (!w || w.top != this.browser.contentWindow)
			w = this.browser.contentWindow;

		return (function(aWindow) {
			if (!aWindow || !(aWindow instanceof Ci.nsIDOMWindow))
				return false;
			var selection = aWindow.getSelection();
			if (selection && selection.toString().replace(/^\s+|\s+$/g, '') == aTerm)
				return true;
			return aWindow.frames ? Array.slice(aWindow.frames).some(arguments.callee) : false ;
		})(w);
	},
	kSEARCH_RESULT_DO_NOT_ATTACH      : 0,
	kSEARCH_RESULT_ATTACH_IF_SELECTED : 1,
	kSEARCH_RESULT_ATTACH_ALWAYS      : 2,
 
	get isAutoHide() 
	{
		return this.window.fullScreen ?
				(
					this.getPref('browser.fullscreen.autohide') &&
					utils.getTreePref('tabbar.autoHide.mode.fullscreen')
				) :
				utils.getTreePref('tabbar.autoHide.mode');
	},
 
	get autoHideWindow() 
	{
		if (!this._autoHideWindow) {
			this._autoHideWindow = new AutoHideWindow(this.window);
		}
		return this._autoHideWindow;
	},
 
	get themeManager() 
	{
		if (!this._themeManager) {
			this._themeManager = new TreeStyleTabThemeManager(this.window);
		}
		return this._themeManager;
	},
  
/* Initializing */ 
	
	preInit : function TSTWindow_preInit() 
	{
		if (this.preInitialized) return;
		this.preInitialized = true;

		var w = this.window;
		w.removeEventListener('DOMContentLoaded', this, true);
		if (w.location.href.indexOf('chrome://browser/content/browser.xul') != 0)
			return;

		w.addEventListener('SSTabRestoring', this, true);

		w.TreeStyleTabWindowHelper.preInit();

		// initialize theme
		this.onPrefChange('extensions.treestyletab.tabbar.style');
	},
	preInitialized : false,
 
	init : function TSTWindow_init() 
	{
		var w = this.window;
		w.removeEventListener('load', this, false);

		w.addEventListener('unload', this, false);

		if (
			w.location.href.indexOf('chrome://browser/content/browser.xul') != 0 ||
			!this.browser
			)
			return;

		if (this.initialized) return;

		if (!this.preInitialized) {
			this.preInit();
		}
		w.removeEventListener('SSTabRestoring', this, true);

		var d = this.document;
		d.addEventListener('popupshowing', this, false);
		d.addEventListener('popuphiding', this, true);
		d.addEventListener(this.kEVENT_TYPE_TAB_COLLAPSED_STATE_CHANGED, this, false);
		d.addEventListener(this.kEVENT_TYPE_TABBAR_POSITION_CHANGED,     this, false);
		d.addEventListener(this.kEVENT_TYPE_TABBAR_STATE_CHANGED,        this, false);
		d.addEventListener(this.kEVENT_TYPE_FOCUS_NEXT_TAB,              this, false);

		if (this.MutationObserver)
			this.initBrowserBottomBoxObserver();

		var appcontent = d.getElementById('appcontent');
		appcontent.addEventListener('SubBrowserAdded', this, false);
		appcontent.addEventListener('SubBrowserRemoveRequest', this, false);

		w.addEventListener('UIOperationHistoryUndo:TabbarOperations', this, false);
		w.addEventListener('UIOperationHistoryRedo:TabbarOperations', this, false);

		this.addPrefListener(this);

		this.initUninstallationListener();

		w.TreeStyleTabWindowHelper.onBeforeBrowserInit();
		this.initTabBrowser(this.browser);
		w.TreeStyleTabWindowHelper.onAfterBrowserInit();

		this.processRestoredTabs();
		this.updateTabsOnTop();

		// Init autohide service only if it have to be activated.
		if (this.isAutoHide)
			this.onPrefChange('extensions.treestyletab.tabbar.autoHide.mode');

		this.onPrefChange('extensions.treestyletab.autoCollapseExpandSubtreeOnSelect.whileFocusMovingByShortcut');

		this.initialized = true;
	},
	initialized : false,
	
	initUninstallationListener : function TSTWindow_initUninstallationListener() 
	{
		var restorePrefs = function() {
				if (prefs.getPref('extensions.treestyletab.tabsOnTop.originalState')) {
					prefs.clearPref('extensions.treestyletab.tabsOnTop.originalState');
					try {
						this.browser.treeStyleTab.position = 'top';
					}
					catch(e) {
					}
					this.window.TabsOnTop.enabled = true;
				}

				let restorePrefs = [
						'browser.tabs.loadFolderAndReplace',
						'browser.tabs.insertRelatedAfterCurrent',
						'extensions.stm.tabBarMultiRows' // Super Tab Mode
					];
				for (let i = 0, maxi = restorePrefs.length; i < maxi; i++)
				{
					let pref = restorePrefs[i];
					let backup = prefs.getPref(pref+'.backup');
					if (backup === null) continue;
					// we have to set to ".override" pref, to avoid unexpectedly reset by the preference listener.
					prefs.setPref(pref+'.override', backup);
					// restore user preference.
					prefs.setPref(pref, backup);
					// clear backup pref.
					prefs.clearPref(pref+'.backup');
				}
			}.bind(this);
		new UninstallationListener({
			id : 'treestyletab@piro.sakura.ne.jp',
			onuninstalled : restorePrefs,
			ondisabled : restorePrefs
		});
	},
 
	initTabBrowser : function TSTWindow_initTabBrowser(aTabBrowser) 
	{
		if (aTabBrowser.localName != 'tabbrowser') return;
		(new TreeStyleTabBrowser(this, aTabBrowser)).init();
	},
 
	updateAllTabsButton : function TSTWindow_updateAllTabsButton(aTabBrowser) 
	{
		var d = this.document;
		aTabBrowser = aTabBrowser || this.browser;
		var allTabsButton = d.getElementById('alltabs-button') ||
				( // Tab Mix Plus
					utils.getTreePref('compatibility.TMP') &&
					d.getAnonymousElementByAttribute(aTabBrowser.mTabContainer, 'anonid', 'alltabs-button')
				);

		if (allTabsButton && allTabsButton.hasChildNodes() && aTabBrowser.treeStyleTab)
			allTabsButton.firstChild.setAttribute('position', aTabBrowser.treeStyleTab.isVertical ? 'before_start' : 'after_end' );
	},
 
	updateAllTabsPopup : function TSTWindow_updateAllTabsPopup(aEvent) 
	{
		if (!utils.getTreePref('enableSubtreeIndent.allTabsPopup')) return;

		var items = Array.slice(aEvent.originalTarget.childNodes);
		var firstItemIndex = 0;
		// ignore menu items inserted by Weave (Firefox Sync), Tab Utilities, and others.
		for (let i = 0, maxi = items.length; i < maxi; i++)
		{
			let item = items[i];
			if (
				item.getAttribute('anonid') ||
				item.id ||
				item.hidden ||
				item.localName != 'menuitem'
				)
				firstItemIndex = i + 1;
		}
		items = items.slice(firstItemIndex);

		var b = this.getTabBrowserFromChild(aEvent.originalTarget) || this.browser;
		var tabs = this.getTabs(b);
		for (let i = 0, maxi = tabs.length; i < maxi; i++)
		{
			items[i].style.marginLeft = tabs[i].getAttribute(this.kNEST)+'em';
		}
	},
 
	initBrowserBottomBoxObserver : function TSTWindow_initBrowserBottomBoxObserver() 
	{
		var self = this;
		this.browserBottomBoxObserver = new this.MutationObserver(function(aMutations, aObserver) {
			self.handleMutations(aMutations, aObserver);
		});
		this.browserBottomBoxObserver.observe(this.browserBottomBox, { childList : true });
		this.initBrowserBottomBoxChildListeners();
	},
 
	initBrowserBottomBoxChildListeners : function TSTWindow_initBrowserBottomBoxChildListeners() 
	{
		Array.forEach(this.browserBottomBox.childNodes, function(aChild) {
			var observer = aChild.__treestyletab__attributeObserver;
			if (!observer) {
				var self = this;
				observer = new this.MutationObserver(function(aMutations, aObserver) {
					self.handleMutations(aMutations, aObserver);
				});
				observer.observe(aChild, { attributes : true });
				aChild.__treestyletab__attributeObserver = observer;
			}
		}, this)
	},
  
	destroy : function TSTWindow_destroy() 
	{
		var w = this.window;
		if (this.browser) {
			this.base.inWindowDestoructionProcess = true;
			try {
				w.removeEventListener('unload', this, false);

				this.autoHideWindow.destroy();
				delete this._autoHideWindow;

				this.themeManager.destroy();
				delete this._themeManager;

				this.browser.treeStyleTab.saveCurrentState();
				this.destroyTabBrowser(this.browser);

				this.endListenKeyEventsFor(this.LISTEN_FOR_AUTOHIDE);
				this.endListenKeyEventsFor(this.LISTEN_FOR_AUTOEXPAND_BY_FOCUSCHANGE);

				let d = this.document;
				d.removeEventListener('popupshowing', this, false);
				d.removeEventListener('popuphiding', this, true);
				d.removeEventListener(this.kEVENT_TYPE_TAB_COLLAPSED_STATE_CHANGED, this, false);
				d.removeEventListener(this.kEVENT_TYPE_TABBAR_POSITION_CHANGED,     this, false);
				d.removeEventListener(this.kEVENT_TYPE_TABBAR_STATE_CHANGED,        this, false);
				d.removeEventListener(this.kEVENT_TYPE_FOCUS_NEXT_TAB,              this, false);

				if (this.browserBottomBoxObserver) {
					this.destroyBrowserBottomBoxChildListeners();
					this.browserBottomBoxObserver.disconnect();
					delete this.browserBottomBoxObserver;
				}

				for (let i = 0, maxi = this._tabFocusAllowance.length; i < maxi; i++)
				{
					w.removeEventListener(this.kEVENT_TYPE_FOCUS_NEXT_TAB, this._tabFocusAllowance[i], false);
				}

				var appcontent = d.getElementById('appcontent');
				appcontent.removeEventListener('SubBrowserAdded', this, false);
				appcontent.removeEventListener('SubBrowserRemoveRequest', this, false);

				w.removeEventListener('UIOperationHistoryUndo:TabbarOperations', this, false);
				w.removeEventListener('UIOperationHistoryRedo:TabbarOperations', this, false);

				this.removePrefListener(this);
			}
			catch(e) {
				throw e;
			}
			finally {
				this.base.inWindowDestoructionProcess = false;
			}
		}

		delete w.TreeStyleTabService;
		delete this.window;
		delete this.document;
	},
	
	destroyTabBrowser : function TSTWindow_destroyTabBrowser(aTabBrowser) 
	{
		if (aTabBrowser.localName != 'tabbrowser') return;
		aTabBrowser.treeStyleTab.destroy();
		delete aTabBrowser.treeStyleTab;
	},
 
	destroyBrowserBottomBoxChildListeners : function TSTWindow_destroyBrowserBottomBoxChildListeners() 
	{
		Array.forEach(this.browserBottomBox.childNodes, function(aChild) {
			var observer = aChild.__treestyletab__attributeObserver;
			if (observer) {
				observer.disconnect();
				delete aChild.__treestyletab__attributeObserver;
			}
		}, this)
	},
   
/* Event Handling */ 
	
	handleEvent : function TSTWindow_handleEvent(aEvent) 
	{
		switch (aEvent.type)
		{
			case 'DOMContentLoaded':
				return this.preInit();

			case 'load':
				return this.init();

			case 'unload':
				return this.destroy();

			case 'SSTabRestoring':
				return this.onTabRestored(aEvent);

			case 'popupshowing':
				this.onPopupShown(aEvent.originalTarget);
				if ((aEvent.originalTarget.getAttribute('anonid') || aEvent.originalTarget.id) == 'alltabs-popup')
					this.updateAllTabsPopup(aEvent);
				return;

			case 'popuphiding':
				return this.onPopupHidden(aEvent.originalTarget);

			case this.kEVENT_TYPE_TAB_COLLAPSED_STATE_CHANGED:
				return this.updateAeroPeekPreviews();

			case this.kEVENT_TYPE_TABBAR_POSITION_CHANGED:
			case this.kEVENT_TYPE_TABBAR_STATE_CHANGED:
				return this.updateTabsOnTop();

			case this.kEVENT_TYPE_FOCUS_NEXT_TAB:
				return this.onFocusNextTab(aEvent);

			case 'keydown':
				return this.onKeyDown(aEvent);

			case 'keyup':
			case 'keypress':
				return this.onKeyRelease(aEvent);

			case 'mousedown':
				return this.onTabbarResizeStart(aEvent);

			case 'mouseup':
				return this.onTabbarResizeEnd(aEvent);

			case 'mousemove':
				return this.onTabbarResizing(aEvent);

			case 'dblclick':
				return this.onTabbarReset(aEvent);

			case 'click':
				return this.handleNewTabActionOnButton(aEvent);

			case 'SubBrowserAdded':
				return this.initTabBrowser(aEvent.originalTarget.browser);

			case 'SubBrowserRemoveRequest':
				return this.destroyTabBrowser(aEvent.originalTarget.browser);

			case 'UIOperationHistoryUndo:TabbarOperations':
				switch (aEvent.entry.name)
				{
					case 'treestyletab-changeTabbarPosition':
						this.position = aEvent.entry.data.oldPosition;
						return;
					case 'treestyletab-changeTabbarPosition-private':
						aEvent.entry.data.target.treeStyleTab.position = aEvent.entry.data.oldPosition;
						return;
				}
				return;

			case 'UIOperationHistoryRedo:TabbarOperations':
				switch (aEvent.entry.name)
				{
					case 'treestyletab-changeTabbarPosition':
						this.position = aEvent.entry.data.newPosition;
						return;
					case 'treestyletab-changeTabbarPosition-private':
						aEvent.entry.data.target.treeStyleTab.position = aEvent.entry.data.newPosition;
						return;
				}
				return;
		}
	},
	
	keyEventListening      : false, 
	keyEventListeningFlags : 0,

	LISTEN_FOR_AUTOHIDE                  : 1,
	LISTEN_FOR_AUTOEXPAND_BY_FOCUSCHANGE : 2,
	
	startListenKeyEventsFor : function TSTWindow_startListenKeyEventsFor(aReason) 
	{
		if (this.keyEventListeningFlags & aReason) return;
		if (!this.keyEventListening) {
			let w = this.window;
			w.addEventListener('keydown',  this, true);
			w.addEventListener('keyup',    this, true);
			w.addEventListener('keypress', this, true);
			this.keyEventListening = true;
		}
		this.keyEventListeningFlags |= aReason;
	},
 
	endListenKeyEventsFor : function TSTWindow_endListenKeyEventsFor(aReason) 
	{
		if (!(this.keyEventListeningFlags & aReason)) return;
		this.keyEventListeningFlags ^= aReason;
		if (!this.keyEventListeningFlags && this.keyEventListening) {
			let w = this.window;
			w.removeEventListener('keydown',  this, true);
			w.removeEventListener('keyup',    this, true);
			w.removeEventListener('keypress', this, true);
			this.keyEventListening = false;
		}
	},
 
	onKeyDown : function TSTWindow_onKeyDown(aEvent) 
	{
		/**
		 * On Mac OS X, default accel key is the Command key (metaKey), but
		 * Cmd-Tab is used to switch applications by the OS itself. So Firefox
		 * uses Ctrl-Tab to switch tabs on all platforms.
		 */
		// this.accelKeyPressed = this.isAccelKeyPressed(aEvent);
		this.accelKeyPressed = aEvent.ctrlKey || aEvent.keyCode == Ci.nsIDOMKeyEvent.DOM_VK_CONTROL;

		var left  = aEvent.keyCode == Ci.nsIDOMKeyEvent.DOM_VK_LEFT;
		var right = aEvent.keyCode == Ci.nsIDOMKeyEvent.DOM_VK_RIGHT;
		var up    = aEvent.keyCode == Ci.nsIDOMKeyEvent.DOM_VK_UP;
		var down  = aEvent.keyCode == Ci.nsIDOMKeyEvent.DOM_VK_DOWN;
		if (
			this.FocusManager &&
			this.FocusManager.focusedElement == this.browser.selectedTab &&
			(up || down || left || right)
			)
			this.arrowKeyEventOnTab = {
				keyCode  : aEvent.keyCode,
				left     : left,
				right    : right,
				up       : up,
				down     : down,
				altKey   : aEvent.altKey,
				ctrlKey  : aEvent.ctrlKey,
				metaKey  : aEvent.metaKey,
				shiftKey : aEvent.shiftKey
			};

		var b = this.browser;
		var data = {
				sourceEvent : aEvent
			};

		/* PUBLIC API */
		this.fireDataContainerEvent(this.kEVENT_TYPE_TAB_FOCUS_SWITCHING_KEY_DOWN, b, true, false, data);
		// for backward compatibility
		this.fireDataContainerEvent(this.kEVENT_TYPE_TAB_FOCUS_SWITCHING_KEY_DOWN.replace(/^nsDOM/, ''), b, true, false, data);
	},
	accelKeyPressed : false,
	arrowKeyEventOnTab : null,
 
	onKeyRelease : function TSTWindow_onKeyRelease(aEvent) 
	{
		var b = this.browser;
		if (!b || !b.treeStyleTab) return;
		var sv = b.treeStyleTab;

		var scrollDown,
			scrollUp;

		// this.accelKeyPressed = this.isAccelKeyPressed(aEvent);
		this.accelKeyPressed = aEvent.ctrlKey || aEvent.keyCode == Ci.nsIDOMKeyEvent.DOM_VK_CONTROL;
		this.window.setTimeout(function(aSelf) {
			aSelf.arrowKeyEventOnTab = null;
		}, 10, this);

		var standBy = scrollDown = scrollUp = (!aEvent.altKey && this.accelKeyPressed);

		scrollDown = scrollDown && (
				!aEvent.shiftKey &&
				(
					aEvent.keyCode == aEvent.DOM_VK_TAB ||
					aEvent.keyCode == aEvent.DOM_VK_PAGE_DOWN
				)
			);

		scrollUp = scrollUp && (
				aEvent.shiftKey ? (aEvent.keyCode == aEvent.DOM_VK_TAB) : (aEvent.keyCode == aEvent.DOM_VK_PAGE_UP)
			);

		var onlyShiftKey = (!aEvent.shiftKey && aEvent.keyCode == 16 && (aEvent.type == 'keyup' || aEvent.charCode == 0));

		var data = {
				scrollDown   : scrollDown,
				scrollUp     : scrollUp,
				standBy      : standBy,
				onlyShiftKey : onlyShiftKey,
				sourceEvent  : aEvent
			};

		if (
			scrollDown ||
			scrollUp ||
			( // when you release "shift" key
				standBy && onlyShiftKey
			)
			) {
			/* PUBLIC API */
			this.fireDataContainerEvent(this.kEVENT_TYPE_TAB_FOCUS_SWITCHING_START, b, true, false, data);
			// for backward compatibility
			this.fireDataContainerEvent(this.kEVENT_TYPE_TAB_FOCUS_SWITCHING_START.replace(/^nsDOM/, ''), b, true, false, data);
			return;
		}

		// when you just release accel key...

		/* PUBLIC API */
		let (event) {
			this.fireDataContainerEvent(this.kEVENT_TYPE_TAB_FOCUS_SWITCHING_END, b, true, false, data);
			// for backward compatibility
			this.fireDataContainerEvent(this.kEVENT_TYPE_TAB_FOCUS_SWITCHING_END.replace(/^nsDOM/, ''), b, true, false, data);
		}

		if (this._tabShouldBeExpandedAfterKeyReleased) {
			let tab = this._tabShouldBeExpandedAfterKeyReleased;
			if (this.hasChildTabs(tab) &&
				this.isSubtreeCollapsed(tab)) {
				this.getTabBrowserFromChild(tab)
						.treeStyleTab
						.collapseExpandTreesIntelligentlyFor(tab);
			}
		}
		this._tabShouldBeExpandedAfterKeyReleased = null;
	},
 
	get shouldListenKeyEventsForAutoExpandByFocusChange() 
	{
		return !this.ctrlTabPreviewsEnabled &&
				(
					utils.getTreePref('autoExpandSubtreeOnSelect.whileFocusMovingByShortcut') ||
					utils.getTreePref('autoCollapseExpandSubtreeOnSelect')
				);
	},
 
	get ctrlTabPreviewsEnabled() 
	{
		return 'allTabs' in this.window &&
				this.getPref('browser.ctrlTab.previews');
	},
   
	onTabbarResizeStart : function TSTWindow_onTabbarResizeStart(aEvent) 
	{
		if (aEvent.button != 0)
			return;

		if (!this.isEventFiredOnGrippy(aEvent))
			aEvent.stopPropagation();

		if ('setCapture' in aEvent.currentTarget)
			aEvent.currentTarget.setCapture(true);

		aEvent.currentTarget.addEventListener('mousemove', this, false);

		var b = this.getTabBrowserFromChild(aEvent.currentTarget);
		var box = aEvent.currentTarget.id == 'treestyletab-tabbar-resizer-splitter' ?
					this.getTabStrip(b) :
					b.treeStyleTab.tabStripPlaceHolder || b.tabContainer ;
		this.tabbarResizeStartWidth  = box.boxObject.width;
		this.tabbarResizeStartHeight = box.boxObject.height;
		this.tabbarResizeStartX = aEvent.screenX;
		this.tabbarResizeStartY = aEvent.screenY;
	},
	onTabbarResizeEnd : function TSTWindow_onTabbarResizeEnd(aEvent)
	{
		if (this.tabbarResizeStartWidth < 0)
			return;

		var target = aEvent.currentTarget;
		var b = this.getTabBrowserFromChild(target);

		aEvent.stopPropagation();
		if ('releaseCapture' in target)
			target.releaseCapture();

		target.removeEventListener('mousemove', this, false);

		this.tabbarResizeStartWidth  = -1;
		this.tabbarResizeStartHeight = -1;
		this.tabbarResizeStartX = -1;
		this.tabbarResizeStartY = -1;

		this.Deferred.next(function() {
			b.treeStyleTab.fixTooNarrowTabbar();
		}).error(this.defaultDeferredErrorHandler);
	},
	onTabbarResizing : function TSTWindow_onTabbarResizing(aEvent)
	{
		var target = aEvent.currentTarget;
		var b = this.getTabBrowserFromChild(target);

		var expanded = target.id == 'treestyletab-tabbar-resizer-splitter';
		if (expanded)
			aEvent.stopPropagation();

		var width = this.tabbarResizeStartWidth;
		var height = this.tabbarResizeStartHeight;
		var pos = b.treeStyleTab.position;
		if (b.treeStyleTab.isVertical) {
			let delta = aEvent.screenX - this.tabbarResizeStartX;
			width += (pos == 'left' ? delta : -delta );
			width = this.maxTabbarWidth(width, b);
			if (expanded || b.treeStyleTab.autoHide.expanded) {
				this.setPrefForActiveWindow(function() {
					utils.setTreePref('tabbar.width', width);
				});
				if (b.treeStyleTab.autoHide.mode == b.treeStyleTab.autoHide.kMODE_SHRINK &&
					b.treeStyleTab.tabStripPlaceHolder)
					b.treeStyleTab.tabStripPlaceHolder.setAttribute('width', utils.getTreePref('tabbar.shrunkenWidth'));
			}
			else {
				this.setPrefForActiveWindow(function() {
					utils.setTreePref('tabbar.shrunkenWidth', width);
				});
			}
		}
		else {
			let delta = aEvent.screenY - this.tabbarResizeStartY;
			height += (pos == 'top' ? delta : -delta );
			this.setPrefForActiveWindow(function() {
				utils.setTreePref('tabbar.height', this.maxTabbarHeight(height, b));
			});
		}
		b.treeStyleTab.updateFloatingTabbar(this.kTABBAR_UPDATE_BY_TABBAR_RESIZE);
	},
	tabbarResizeStartWidth  : -1,
	tabbarResizeStartHeight : -1,
	tabbarResizeStartX : -1,
	tabbarResizeStartY : -1,
 
	onTabbarReset : function TSTWindow_onTabbarReset(aEvent) 
	{
		if (aEvent.button != 0)
			return;
		var b = this.getTabBrowserFromChild(aEvent.currentTarget);
		if (b) {
			b.treeStyleTab.resetTabbarSize();
			aEvent.stopPropagation();
		}
	},
 
	onFocusNextTab : function TSTWindow_onFocusNextTab(aEvent) 
	{
		var tab = aEvent.originalTarget;
		var b = this.getTabBrowserFromChild(tab);
		if (
			this.getPref('browser.tabs.selectOwnerOnClose') &&
			tab.owner &&
			(
				!b._removingTabs ||
				b._removingTabs.indexOf(tab.owner) < 0
			)
			)
			aEvent.preventDefault();
	},
 
	showHideSubtreeMenuItem : function TSTWindow_showHideSubtreeMenuItem(aMenuItem, aTabs) 
	{
		if (!aMenuItem ||
			aMenuItem.getAttribute('hidden') == 'true' ||
			!aTabs ||
			!aTabs.length)
			return;

		var hasSubtree = false;
		for (var i = 0, maxi = aTabs.length; i < maxi; i++)
		{
			if (!this.hasChildTabs(aTabs[i])) continue;
			hasSubtree = true;
			break;
		}
		if (hasSubtree)
			aMenuItem.removeAttribute('hidden');
		else
			aMenuItem.setAttribute('hidden', true);
	},
	showHideSubTreeMenuItem : function() { return this.showHideSubtreeMenuItem.apply(this, arguments); }, // obsolete, for backward compatibility
 
	updateAeroPeekPreviews : function TSTWindow_updateAeroPeekPreviews() 
	{
		var w = this.window;
		if (
			this.updateAeroPeekPreviewsTimer ||
			!this.getPref('browser.taskbar.previews.enable') ||
			!utils.getTreePref('taskbarPreviews.hideCollapsedTabs') ||
			!('Win7Features' in w) ||
			!w.Win7Features ||
			!this.AeroPeek ||
			!this.AeroPeek.windows
			)
			return;

		this.updateAeroPeekPreviewsTimer = w.setTimeout(function(aSelf) {
			aSelf.updateAeroPeekPreviewsTimer = null;
			try {
				aSelf.updateAeroPeekPreviewsInternal();
			}
			catch(e) {
				dump(e+'\n');
				aSelf.updateAeroPeekPreviews();
			}
		}, 250, this);
	},
	updateAeroPeekPreviewsTimer : null,
	updateAeroPeekPreviewsInternal : function TSTWindow_updateAeroPeekPreviewsInternal()
	{
		if (
			!this.getPref('browser.taskbar.previews.enable') ||
			!utils.getTreePref('taskbarPreviews.hideCollapsedTabs')
			)
			return;

		this.AeroPeek.windows.some(function(aTabWindow) {
			if (aTabWindow.win == this.window) {
				let previews = aTabWindow.previews;
				for (let i = 0, maxi = previews.length; i < maxi; i++)
				{
					let preview = previews[i];
					if (!preview) continue;
					let tab = preview.controller.wrappedJSObject.tab;
					preview.visible = !this.isCollapsed(tab);
				}
				this.AeroPeek.checkPreviewCount();
				return true;
			}
			return false;
		}, this);
	},
 
	updateTabsOnTop : function TSTWindow_updateTabsOnTop() 
	{
		var w = this.window;
		if (
			this.isPopupWindow ||
			this.tabsOnTopChangingByUI ||
			this.tabsOnTopChangingByTST ||
			!('TabsOnTop' in w) ||
			!('enabled' in w.TabsOnTop)
			)
			return;

		this.tabsOnTopChangingByTST = true;

		try {
			var TabsOnTop = w.TabsOnTop;
			var originalState = utils.getTreePref('tabsOnTop.originalState');
			if (originalState === null) {
				let current = this.getDefaultPref('browser.tabs.onTop') === null ?
								TabsOnTop.enabled :
								this.getPref('browser.tabs.onTop') ;
				utils.setTreePref('tabsOnTop.originalState', originalState = current);
			}

			if (this.browser.treeStyleTab.position != 'top' ||
				!this.browser.treeStyleTab.fixed) {
				if (TabsOnTop.enabled)
					TabsOnTop.enabled = false;
			}
			else {
				if (TabsOnTop.enabled != originalState)
					TabsOnTop.enabled = originalState;
				utils.clearTreePref('tabsOnTop.originalState');
			}
		}
		finally {
			this.tabsOnTopChangingByTST = false;
		}
	},
 
	onPopupShown : function TSTWindow_onPopupShown(aPopup) 
	{
		if (!aPopup.boxObject ||
			this.evaluateXPath(
				'parent::*/ancestor-or-self::*[local-name()="tooltip" or local-name()="panel" or local-name()="popup" or local-name()="menupopup"]',
				aPopup,
				Ci.nsIDOMXPathResult.BOOLEAN_TYPE
			).booleanValue)
			return;

		this.window.setTimeout(function(aSelf) {
			if ((!aPopup.boxObject.width && !aPopup.boxObject.height) ||
				aPopup.boxObject.popupState == 'closed')
				return;

			var id = aPopup.id;
			var item = id && aSelf.document.getElementById(id) ? id : aPopup ;
			var index = aSelf._shownPopups.indexOf(item);
			if (index < 0)
				aSelf._shownPopups.push(item);
		}, 10, this);
	},
 
	onPopupHidden : function TSTWindow_onPopupHidden(aPopup) 
	{
		var id = aPopup.id;
		aPopup = id && this.document.getElementById(id) ? id : aPopup ;
		var index = this._shownPopups.indexOf(aPopup);
		if (index > -1)
			this._shownPopups.splice(index, 1);
	},
 
	isPopupShown : function TSTWindow_isPopupShown() 
	{
		this._shownPopups = this._shownPopups.filter(function(aItem) {
			if (typeof aItem == 'string')
				aItem = this.document.getElementById(aItem);
			return (
				aItem &&
				aItem.getAttribute(this.kIGNORE_POPUP_STATE) != 'true' &&
				aItem.boxObject &&
				(aItem.boxObject.width || aItem.boxObject.height) &&
				aItem.state != 'closed'
			);
		}, this);
		return this._shownPopups.length > 0;
	},
 
	kNEWTAB_DO_NOTHING           : -1,
	kNEWTAB_OPEN_AS_ORPHAN       : 0,
	kNEWTAB_OPEN_AS_CHILD        : 1,
	kNEWTAB_OPEN_AS_SIBLING      : 2,
	kNEWTAB_OPEN_AS_NEXT_SIBLING : 3,
	_handleNewTabCommand : function TSTWindow_handleNewTabCommand(aBaseTab, aBehavior) 
	{
		switch (aBehavior)
		{
			case this.kNEWTAB_OPEN_AS_ORPHAN:
			case this.kNEWTAB_DO_NOTHING:
			default:
				break;
			case this.kNEWTAB_OPEN_AS_CHILD:
				this.readyToOpenChildTabNow(aBaseTab);
				break;
			case this.kNEWTAB_OPEN_AS_SIBLING:
				let (parentTab = this.getParentTab(aBaseTab)) {
					if (parentTab)
						this.readyToOpenChildTabNow(parentTab);
				}
				break;
			case this.kNEWTAB_OPEN_AS_NEXT_SIBLING:
				this.readyToOpenNextSiblingTabNow(aBaseTab);
				break;
		}
	},
 
	onBeforeNewTabCommand : function TSTWindow_onBeforeNewTabCommand(aTabBrowser) 
	{
		var self = this.windowService || this;
		if (self._clickEventOnNewTabButtonHandled)
			return;

		var b = aTabBrowser || this.browser;
		this._handleNewTabCommand(b.selectedTab, utils.getTreePref('autoAttach.newTabCommand'));
	},
 
	handleNewTabActionOnButton : function TSTWindow_handleNewTabActionOnButton(aEvent) 
	{
		// ignore non new-tab commands (middle click, Ctrl-click)
		if (aEvent.button != 1 && (aEvent.button != 0 || !this.isAccelKeyPressed(aEvent)))
			return;

		var newTabButton = this.getNewTabButtonFromEvent(aEvent);
		if (newTabButton) {
			this._handleNewTabCommand(this.browser.selectedTab, utils.getTreePref('autoAttach.newTabButton'));
			let self = this.windowService || this;
			self._clickEventOnNewTabButtonHandled = true;
			this.Deferred.next(function() {
				self._clickEventOnNewTabButtonHandled = false;
			});
		}
		else if (aEvent.target.id == 'urlbar-go-button' || aEvent.target.id == 'go-button') {
			this._handleNewTabCommand(this.browser.selectedTab, utils.getTreePref('autoAttach.goButton'));
		}
	},
	_clickEventOnNewTabButtonHandled : false,
 
	onBeforeTabDuplicate : function TSTWindow_onBeforeTabDuplicate(aTab, aWhere, aDelta) 
	{
		if (aWhere && aWhere.indexOf('tab') != 0)
			return;

		var b = this.getTabBrowserFromChild(aTab) || this.browser;
		var behaviorPref = !aDelta ? 'autoAttach.duplicateTabCommand' :
							aDelta < 0 ? 'autoAttach.duplicateTabCommand.back' :
										'autoAttach.duplicateTabCommand.forward'
		var behavior = utils.getTreePref(behaviorPref);
		this._handleNewTabCommand(aTab || b.selectedTab, behavior);
	},
 
	onBeforeOpenLink : function TSTWindow_onBeforeOpenLink(aWhere, aOwner) 
	{
		if (aWhere == 'tab' || aWhere == 'tabshifted')
			this.readyToOpenChildTab(aOwner);
	},
 
	onBeforeOpenLinkWithParams : function TSTWindow_onBeforeOpenLinkWithParams(aParams) 
	{
		if (aParams.linkNode &&
			!this.checkToOpenChildTab(aParams.linkNode.ownerDocument.defaultView))
			this.readyToOpenChildTab(aParams.linkNode.ownerDocument.defaultView);
	},
 
	onBeforeOpenNewTabByThirdParty : function TSTWindow_onBeforeOpenNewTabByThirdParty(aOwner) 
	{
		if (!this.checkToOpenChildTab(aOwner))
			this.readyToOpenChildTab(aOwner);
	},
 
	onBeforeBrowserAccessOpenURI : function TSTWindow_onBeforeBrowserAccessOpenURI(aOpener, aWhere) 
	{
		if (aOpener && aWhere == Ci.nsIBrowserDOMWindow.OPEN_NEWTAB)
			this.readyToOpenChildTab(aOpener);
	},
 
	onBeforeViewMedia : function TSTWindow_onBeforeViewMedia(aEvent, aOwner) 
	{
		if (String(this.window.whereToOpenLink(aEvent, false, true)).indexOf('tab') == 0)
			this.readyToOpenChildTab(aOwner);
	},
 
	onBeforeBrowserSearch : function TSTWindow_onBeforeBrowserSearch(aTerm, aForceNewTab) 
	{
		if ((arguments.length == 1 || aForceNewTab) &&
			this.shouldOpenSearchResultAsChild(aTerm))
			this.readyToOpenChildTab();
	},
  
/* Tree Style Tabの初期化が行われる前に復元されたセッションについてツリー構造を復元 */ 
	
	onTabRestored : function TSTWindow_onTabRestored(aEvent) 
	{
		this._restoringTabs.push(aEvent.originalTarget);
	},
 
	processRestoredTabs : function TSTWindow_processRestoredTabs() 
	{
		for (let i = 0, maxi = this._restoringTabs.length; i < maxi; i++)
		{
			let tab = this._restoringTabs[i];
			try {
				let b = this.getTabBrowserFromChild(aTab);
				if (b) b.treeStyleTab.handleRestoredTab(aTab);
			}
			catch(e) {
			}
		}
		this._restoringTabs = [];
	},
 
	handleMutations : function TSTWindow_handleMutations(aMutations, aObserver) 
	{
		aMutations.forEach(function(aMutation) {
			switch (aMutation.type)
			{
				case 'childList':
					this.destroyBrowserBottomBoxChildListeners();
					this.initBrowserBottomBoxChildListeners();
					break;

				case 'attributes':
					if (aMutation.attributeName == 'hidden' ||
						aMutation.attributeName == 'collapsed')
						this.browser.treeStyleTab.updateFloatingTabbar(this.kTABBAR_UPDATE_BY_WINDOW_RESIZE);
					break;
			}
		}, this);
	},
  
/* Commands */ 
	
	setTabbarWidth : function TSTWindow_setTabbarWidth(aWidth, aForceExpanded) /* PUBLIC API */ 
	{
		this.browser.treeStyleTab.autoHide.setWidth(aWidth, aForceExpanded);
	},
 
	setContentWidth : function TSTWindow_setContentWidth(aWidth, aKeepWindowSize) /* PUBLIC API */ 
	{
		var w = this.window;
		var treeStyleTab = this.browser.treeStyleTab;
		var strip = treeStyleTab.tabStrip;
		var tabbarWidth = treeStyleTab.splitterWidth + (treeStyleTab.isVertical ? strip.boxObject.width : 0 );
		var contentWidth = this.browser.boxObject.width - tabbarWidth;
		if (aKeepWindowSize ||
			w.fullScreen ||
			w.windowState != Ci.nsIDOMChromeWindow.STATE_NORMAL) {
			this.setTabbarWidth(Math.max(10, this.browser.boxObject.width - aWidth));
		}
		else if (tabbarWidth + aWidth <= w.screen.availWidth) {
			w.resizeBy(aWidth - contentWidth, 0);
		}
		else {
			w.resizeBy(w.screen.availWidth - w.outerWidth, 0);
			this.setTabbarWidth(this.browser.boxObject.width - aWidth);
		}
	},
 
	toggleAutoHide : function TSTWindow_toggleAutoHide(aTabBrowser) /* PUBLIC API, for backward compatibility */ 
	{
		this.autoHideWindow.toggleMode(aTabBrowser || this.browser);
	},
 
	toggleFixed : function TSTWindow_toggleFixed(aTabBrowser) /* PUBLIC API */ 
	{
		var b = aTabBrowser || this.browser;
		var orient = b.treeStyleTab.isVertical ? 'vertical' : 'horizontal' ;

		var newFixed = b.getAttribute(this.kFIXED+'-'+orient) != 'true';
		this.setTabbrowserAttribute(this.kFIXED+'-'+orient, newFixed || null, b);
		this.setPrefForActiveWindow(function() {
			b.treeStyleTab.fixed = newFixed;
			utils.setTreePref('tabbar.fixed.'+orient, newFixed);
		});

		b.treeStyleTab.updateTabbarState();
	},
 
	removeTabSubtree : function TSTWindow_removeTabSubtree(aTabOrTabs, aOnlyChildren) 
	{
		var tabs = this.gatherSubtreeMemberTabs(aTabOrTabs, aOnlyChildren);
		if (!this.warnAboutClosingTabs(tabs.length))
			return;

		if (aOnlyChildren)
			tabs = this.gatherSubtreeMemberTabs(aTabOrTabs);

		var allSubtrees = this.splitTabsToSubtrees(tabs);
		for (let i = 0, maxi = allSubtrees.length; i < maxi; i++)
		{
			let subtreeTabs = allSubtrees[i];
			if (!this.fireTabSubtreeClosingEvent(subtreeTabs[0], subtreeTabs))
				continue;
			let b = this.getTabBrowserFromChild(subtreeTabs[0]);
			if (aOnlyChildren)
				subtreeTabs = subtreeTabs.slice(1);
			if (!subtreeTabs.length)
				continue;
			this.stopRendering();
			this.markAsClosedSet(subtreeTabs);
			for (let i = subtreeTabs.length-1; i > -1; i--)
			{
				b.removeTab(subtreeTabs[i], { animate : true });
			}
			this.startRendering();
			this.fireTabSubtreeClosedEvent(b, subtreeTabs[0], subtreeTabs)
		}
	},
	removeTabSubTree : function() { return this.removeTabSubtree.apply(this, arguments); }, // obsolete, for backward compatibility
	
	fireTabSubtreeClosingEvent : function TSTWindow_fireTabSubtreeClosingEvent(aParentTab, aClosedTabs) 
	{
		var b = this.getTabBrowserFromChild(aParentTab);
		var data = {
				parent : aParentTab,
				tabs   : aClosedTabs
			};
		var canClose = (
			/* PUBLIC API */
			this.fireDataContainerEvent(this.kEVENT_TYPE_SUBTREE_CLOSING, b, true, true, data) &&
			// for backward compatibility
			this.fireDataContainerEvent(this.kEVENT_TYPE_SUBTREE_CLOSING.replace(/^nsDOM/, ''), b, true, true, data)
		);
		return canClose;
	},
 
	fireTabSubtreeClosedEvent : function TSTWindow_fireTabSubtreeClosedEvent(aTabBrowser, aParentTab, aClosedTabs) 
	{
		aClosedTabs = aClosedTabs.filter(function(aTab) { return !aTab.parentNode; });
		var data = {
				parent : aParentTab,
				tabs   : aClosedTabs
			};

		/* PUBLIC API */
		this.fireDataContainerEvent(this.kEVENT_TYPE_SUBTREE_CLOSED, aTabBrowser, true, false, data);
		// for backward compatibility
		this.fireDataContainerEvent(this.kEVENT_TYPE_SUBTREE_CLOSED.replace(/^nsDOM/, ''), aTabBrowser, true, false, data);
	},
 
	warnAboutClosingTabSubtreeOf : function TSTWindow_warnAboutClosingTabSubtreeOf(aTab) 
	{
		if (!this.shouldCloseTabSubtreeOf(aTab))
			return true;

		var tabs = [aTab].concat(this.getDescendantTabs(aTab));
		return this.warnAboutClosingTabs(tabs.length);
	},
	warnAboutClosingTabSubTreeOf : function() { return this.warnAboutClosingTabSubtreeOf.apply(this, arguments); }, // obsolete, for backward compatibility
 
	warnAboutClosingTabs : function TSTWindow_warnAboutClosingTabs(aTabsCount) 
	{
		if (
			aTabsCount <= 1 ||
			!this.getPref('browser.tabs.warnOnClose')
			)
			return true;
		var checked = { value:true };
		var w = this.window;
		w.focus();
		var shouldClose = Services.prompt.confirmEx(w,
				this.tabbrowserBundle.getString('tabs.closeWarningTitle'),
				this.tabbrowserBundle.getFormattedString('tabs.closeWarningMultipleTabs', [aTabsCount]),
				(Services.prompt.BUTTON_TITLE_IS_STRING * Services.prompt.BUTTON_POS_0) +
				(Services.prompt.BUTTON_TITLE_CANCEL * Services.prompt.BUTTON_POS_1),
				this.tabbrowserBundle.getString('tabs.closeButtonMultiple'),
				null, null,
				this.tabbrowserBundle.getString('tabs.closeWarningPromptMe'),
				checked
			) == 0;
		if (shouldClose && !checked.value)
			this.setPref('browser.tabs.warnOnClose', false);
		return shouldClose;
	},
  
	reloadTabSubtree : function TSTWindow_reloadTabSubtree(aTabOrTabs, aOnlyChildren) 
	{
		var tabs = this.gatherSubtreeMemberTabs(aTabOrTabs, aOnlyChildren);
		var b = this.getTabBrowserFromChild(tabs[0]);
		for (var i = tabs.length-1; i > -1; i--)
		{
			b.reloadTab(tabs[i]);
		}
	},
	reloadTabSubTree : function() { return this.reloadTabSubtree.apply(this, arguments); }, // obsolete, for backward compatibility
 
	createSubtree : function TSTWindow_createSubtree(aTabs) 
	{
		aTabs = this.getRootTabs(aTabs);
		if (!aTabs.length) return;

		var b = this.getTabBrowserFromChild(aTabs[0]);

		var parent = this.getParentTab(aTabs[0]);

		var next = aTabs[0];
		while (
			(next = this.getNextSiblingTab(next)) &&
			aTabs.indexOf(next) > -1
		);

		var root = utils.getTreePref('createSubtree.underParent') ?
					b.addTab(this.getGroupTabURI()) :
					aTabs.shift() ;
		var self = this;
		this.Deferred.next(function(self) {
			for (let i = 0, maxi = aTabs.length; i < maxi; i++)
			{
				let tab = aTabs[i];
				b.treeStyleTab.attachTabTo(tab, root);
				b.treeStyleTab.collapseExpandTab(tab, false);
			}
			if (parent) {
				b.treeStyleTab.attachTabTo(root, parent, {
					insertBefore : next
				});
			}
			else if (next) {
				b.treeStyleTab.moveTabSubtreeTo(root, next._tPos);
			}
		}).error(this.defaultDeferredErrorHandler);
	},
	createSubTree : function() { return this.createSubtree.apply(this, arguments); }, // obsolete, for backward compatibility
	
	canCreateSubtree : function TSTWindow_canCreateSubtree(aTabs) 
	{
		aTabs = this.getRootTabs(aTabs);
		if (aTabs.length < 2) return false;

		var lastParent = this.getParentTab(aTabs[0]);
		for (let i = 1, maxi = aTabs.length-1; i < maxi; i++)
		{
			let parent = this.getParentTab(aTabs[i]);
			if (!lastParent || parent != lastParent) return true;
			lastParent = parent;
		}
		return this.getChildTabs(lastParent).length != aTabs.length;
	},
	canCreateSubTree : function() { return this.canCreateSubtree.apply(this, arguments); }, // obsolete, for backward compatibility
 
	getRootTabs : function TSTWindow_getRootTabs(aTabs) 
	{
		var roots = [];
		if (!aTabs || !aTabs.length) return roots;
		aTabs = this.cleanUpTabsArray(aTabs);
		for (let i = 0, maxi = aTabs.length; i < maxi; i++)
		{
			let tab = aTabs[i];
			let parent = this.getParentTab(tab);
			if (parent && aTabs.indexOf(parent) > -1) continue;
			roots.push(tab);
		}
		return roots;
	},
  
	collapseExpandAllSubtree : function TSTWindow_collapseExpandAllSubtree(aCollapse) 
	{
		Services.obs.notifyObservers(
			this.window,
			this.kTOPIC_COLLAPSE_EXPAND_ALL,
			(aCollapse ? 'collapse' : 'open' )
		);
	},
 
	promoteTab : function TSTWindow_promoteTab(aTab) /* PUBLIC API */ 
	{
		var b = this.getTabBrowserFromChild(aTab);
		var sv = b.treeStyleTab;

		var parent = sv.getParentTab(aTab);
		if (!parent) return;

		var nextSibling = sv.getNextSiblingTab(parent);

		var grandParent = sv.getParentTab(parent);
		if (grandParent) {
			sv.attachTabTo(aTab, grandParent, {
				insertBefore : nextSibling
			});
		}
		else {
			sv.detachTab(aTab);
			let index = nextSibling ? nextSibling._tPos : b.mTabContainer.childNodes.length ;
			if (index > aTab._tPos) index--;
			b.moveTabTo(aTab, index);
		}
	},
	
	promoteCurrentTab : function TSTWindow_promoteCurrentTab() /* PUBLIC API */ 
	{
		this.promoteTab(this.browser.selectedTab);
	},
  
	demoteTab : function TSTWindow_demoteTab(aTab) /* PUBLIC API */ 
	{
		var b = this.getTabBrowserFromChild(aTab);
		var sv = b.treeStyleTab;

		var previous = this.getPreviousSiblingTab(aTab);
		if (previous)
			sv.attachTabTo(aTab, previous);
	},
	
	demoteCurrentTab : function TSTWindow_demoteCurrentTab() /* PUBLIC API */ 
	{
		this.demoteTab(this.browser.selectedTab);
	},
  
	expandTreeAfterKeyReleased : function TSTWindow_expandTreeAfterKeyReleased(aTab) 
	{
		if (utils.getTreePref('autoCollapseExpandSubtreeOnSelect.whileFocusMovingByShortcut')) return;
		this._tabShouldBeExpandedAfterKeyReleased = aTab || null;
	},
	_tabShouldBeExpandedAfterKeyReleased : null,
 
	removeAllTabsBut : function TSTWindow_removeAllTabsBut(aTab) 
	{
		var keepTabs = [aTab].concat(this.getDescendantTabs(aTab));
		var b = this.getTabBrowserFromChild(aTab);
		var closeTabs = this.getTabs(b).filter(function(aTab) {
						return keepTabs.indexOf(aTab) < 0 && !aTab.hasAttribute('pinned');
					});

		if (!this.warnAboutClosingTabs(closeTabs.length))
			return;

		this.stopRendering();
		this.markAsClosedSet(closeTabs);
		var tabs = closeTabs.reverse();
		for (let i = 0, maxi = tabs.length; i < maxi; i++)
		{
			b.removeTab(tabs[i]);
		}
		this.startRendering();
	},
 
	// For backward compatibility. You should use DOM event to block TST's focus handling.
	registerTabFocusAllowance : function TSTWindow_registerTabFocusAllowance(aProcess) /* PUBLIC API */ 
	{
		var listener = {
				process : aProcess,
				handleEvent : function(aEvent) {
					var tab = aEvent.originalTarget;
					var b = tab.__treestyletab__linkedTabBrowser;
					if (!this.process.call(b.treeStyleTab, b))
						aEvent.preventDefault();
				}
			};
		this.window.addEventListener(this.kEVENT_TYPE_FOCUS_NEXT_TAB, listener, false);
		this._tabFocusAllowance.push(listener);
	},
	_tabFocusAllowance : [],
 
	tearOffSubtreeFromRemote : function TSTWindow_tearOffSubtreeFromRemote() 
	{
		var w = this.window;
		var remoteTab = w.arguments[0];
		var remoteWindow  = remoteTab.ownerDocument.defaultView;
		var remoteService = remoteWindow.TreeStyleTabService;
		var remoteMultipleTabService = remoteWindow.MultipleTabService;
		if (remoteService.hasChildTabs(remoteTab) ||
			(remoteMultipleTabService && remoteMultipleTabService.isSelected(remoteTab))) {
			let remoteBrowser = remoteService.getTabBrowserFromChild(remoteTab);
			if (remoteBrowser.treeStyleTab.tabbarDNDObserver.isDraggingAllTabs(remoteTab)) {
				w.close();
			}
			else {
				let actionInfo = {
						action : remoteTab.__treestyletab__toBeDuplicated ? this.kACTION_DUPLICATE : this.kACTION_IMPORT
					};

				let b = this.browser;
				let blankTab;
				this.Deferred
					.next(function() {
						var blankTab = b.selectedTab;
						b.treeStyleTab.tabbarDNDObserver.performDrop(actionInfo, remoteTab);
						return blankTab;
					})
					.next(function(aBlankTab) {
						b.removeTab(aBlankTab);
						remoteTab = null;
						remoteBrowser = null;
						remoteWindow = null
						remoteService = null;
						remoteMultipleTabService = null;
					})
					.error(this.defaultDeferredErrorHandler);
			}
			return true;
		}
		return false;
	},
	tearOffSubTreeFromRemote : function() { return this.tearOffSubtreeFromRemote.apply(this, arguments); }, // obsolete, for backward compatibility
 
	onPrintPreviewEnter : function TSTWindow_onPrintPreviewEnter() 
	{
		var d = this.document;
		var event = d.createEvent('Events');
		event.initEvent(this.kEVENT_TYPE_PRINT_PREVIEW_ENTERED, true, false);
		d.documentElement.dispatchEvent(event);

		// for backward compatibility
		event = d.createEvent('Events');
		event.initEvent(this.kEVENT_TYPE_PRINT_PREVIEW_ENTERED.replace(/^nsDOM/, ''), true, false);
		d.documentElement.dispatchEvent(event);
	},
 
	onPrintPreviewExit : function TSTWindow_onPrintPreviewExit() 
	{
		var d = this.document;
		var event = d.createEvent('Events');
		event.initEvent(this.kEVENT_TYPE_PRINT_PREVIEW_EXITED, true, false);
		d.documentElement.dispatchEvent(event);

		// for backward compatibility
		event = d.createEvent('Events');
		event.initEvent(this.kEVENT_TYPE_PRINT_PREVIEW_EXITED.replace(/^nsDOM/, ''), true, false);
		d.documentElement.dispatchEvent(event);
	},
  
	observe : function TSTWindow_observe(aSubject, aTopic, aData) 
	{
		switch (aTopic)
		{
			case 'nsPref:changed':
				this.onPrefChange(aData);
				return;
		}
	},
	get restoringTree() {
		if (this._restoringTree || !!this.restoringCount)
			return true;

		var count = 0;
		this.browser.visibleTabs.some(function(aTab) {
			if (aTab.linkedBrowser.__treestyletab__toBeRestored)
				count++;
			return count > 1;
		});
		return count > 1;
	},
	set restoringTree(aValue) {
		return this._restoringTree = !!aValue;
	},
	_restoringTree : false,
 
/* Pref Listener */ 
	
	domains : [ 
		'extensions.treestyletab',
		'browser.ctrlTab.previews'
	],
 
	onPrefChange : function TSTWindow_onPrefChange(aPrefName) 
	{
		var value = this.getPref(aPrefName);
		switch (aPrefName)
		{
			case 'extensions.treestyletab.tabbar.autoHide.mode':
				// don't set on this time, because appearance of all tabbrowsers are not updated yet.
				// this.autoHide.mode = utils.getTreePref('tabbar.autoHide.mode');
			case 'extensions.treestyletab.tabbar.autoShow.accelKeyDown':
			case 'extensions.treestyletab.tabbar.autoShow.tabSwitch':
			case 'extensions.treestyletab.tabbar.autoShow.feedback':
				this.autoHideWindow.updateKeyListeners(this.window);
				break;

			case 'extensions.treestyletab.tabbar.style':
			case 'extensions.treestyletab.tabbar.position':
				this.themeManager.set(this.getPref('extensions.treestyletab.tabbar.style'), this.position);
				break;

			case 'browser.ctrlTab.previews':
				this.autoHideWindow.updateKeyListeners(this.window);
			case 'extensions.treestyletab.autoCollapseExpandSubtreeOnSelect.whileFocusMovingByShortcut':
			case 'extensions.treestyletab.autoCollapseExpandSubtreeOnSelect':
				if (this.shouldListenKeyEventsForAutoExpandByFocusChange)
					this.startListenKeyEventsFor(this.LISTEN_FOR_AUTOEXPAND_BY_FOCUSCHANGE);
				else
					this.endListenKeyEventsFor(this.LISTEN_FOR_AUTOEXPAND_BY_FOCUSCHANGE);
				break;

			default:
				break;
		}
	}
  
}; 
  
<|MERGE_RESOLUTION|>--- conflicted
+++ resolved
@@ -1,1724 +1,1717 @@
-/* ***** BEGIN LICENSE BLOCK ***** 
- * Version: MPL 1.1/GPL 2.0/LGPL 2.1
- *
- * The contents of this file are subject to the Mozilla Public License Version
- * 1.1 (the "License"); you may not use this file except in compliance with
- * the License. You may obtain a copy of the License at
- * http://www.mozilla.org/MPL/
- *
- * Software distributed under the License is distributed on an "AS IS" basis,
- * WITHOUT WARRANTY OF ANY KIND, either express or implied. See the License
- * for the specific language governing rights and limitations under the
- * License.
- *
- * The Original Code is the Tree Style Tab.
- *
- * The Initial Developer of the Original Code is YUKI "Piro" Hiroshi.
- * Portions created by the Initial Developer are Copyright (C) 2012
- * the Initial Developer. All Rights Reserved.
- *
- * Contributor(s): YUKI "Piro" Hiroshi <piro.outsider.reflex@gmail.com>
- *
- * Alternatively, the contents of this file may be used under the terms of
- * either the GNU General Public License Version 2 or later (the "GPL"), or
- * the GNU Lesser General Public License Version 2.1 or later (the "LGPL"),
- * in which case the provisions of the GPL or the LGPL are applicable instead
- * of those above. If you wish to allow use of your version of this file only
- * under the terms of either the GPL or the LGPL, and not to allow others to
- * use your version of this file under the terms of the MPL, indicate your
- * decision by deleting the provisions above and replace them with the notice
- * and other provisions required by the GPL or the LGPL. If you do not delete
- * the provisions above, a recipient may use your version of this file under
- * the terms of any one of the MPL, the GPL or the LGPL.
- *
- * ***** END LICENSE BLOCK ******/
- 
-const EXPORTED_SYMBOLS = ['TreeStyleTabWindow']; 
-
-const Cc = Components.classes;
-const Ci = Components.interfaces;
-
-Components.utils.import('resource://gre/modules/XPCOMUtils.jsm');
-
-<<<<<<< HEAD
-XPCOMUtils.defineLazyModuleGetter(this, "prefs",
-  'resource://treestyletab-modules/lib/prefs.js');
-=======
-XPCOMUtils.defineLazyGetter(this, 'prefs', function() {
-	Components.utils.import('resource://treestyletab-modules/lib/prefs.js');
-	return window['piro.sakura.ne.jp'].prefs;
-});
-XPCOMUtils.defineLazyModuleGetter(this, 'UninstallationListener',
-  'resource://treestyletab-modules/lib/UninstallationListener.js');
-
->>>>>>> 9cc3f04f
-XPCOMUtils.defineLazyModuleGetter(this, "Services", "resource://gre/modules/Services.jsm");
-
-Components.utils.import('resource://treestyletab-modules/base.js');
-XPCOMUtils.defineLazyModuleGetter(this, 'TreeStyleTabBrowser', 'resource://treestyletab-modules/browser.js');
-XPCOMUtils.defineLazyModuleGetter(this, 'utils', 'resource://treestyletab-modules/utils.js', 'TreeStyleTabUtils');
-XPCOMUtils.defineLazyModuleGetter(this, 'AutoHideWindow', 'resource://treestyletab-modules/autoHide.js');
-XPCOMUtils.defineLazyModuleGetter(this, 'TreeStyleTabThemeManager', 'resource://treestyletab-modules/themeManager.js');
-
-
-function TreeStyleTabWindow(aWindow) 
-{
-	this.window = aWindow;
-	this.document = aWindow.document;
-
-	this._restoringTabs = [];
-	this._shownPopups = [];
-	this.restoringCount = 0;
-
-	aWindow.addEventListener('DOMContentLoaded', this, true);
-	aWindow.addEventListener('load', this, false);
-	aWindow.TreeStyleTabService = this;
-
-	XPCOMUtils.defineLazyModuleGetter(aWindow, 'TreeStyleTabBrowser', 'resource://treestyletab-modules/browser.js');
-}
-
-TreeStyleTabWindow.prototype = {
-	
-	base : TreeStyleTabBase, 
-	__proto__ : TreeStyleTabBase,
- 
-	window : null, 
-	document : null,
-	get MutationObserver()
-	{
-		return this.window.MutationObserver || this.window.MozMutationObserver;
-	},
- 
-/* API */ 
-	
-	changeTabbarPosition : function TSTWindow_changeTabbarPosition(aNewPosition) /* PUBLIC API (obsolete, for backward compatibility) */ 
-	{
-		this.position = aNewPosition;
-	},
- 
-	get position() /* PUBLIC API */ 
-	{
-		return this.preInitialized && this.browser.treeStyleTab ?
-					this.browser.treeStyleTab.position :
-					this.base.position ;
-	},
-	set position(aValue)
-	{
-		if ('UndoTabService' in this.window && this.window.UndoTabService.isUndoable()) {
-			var current = this.base.position;
-			var self = this;
-			this.window.UndoTabService.doOperation(
-				function() {
-					self.base.position = aValue;
-				},
-				{
-					label  : self.treeBundle.getString('undo_changeTabbarPosition_label'),
-					name   : 'treestyletab-changeTabbarPosition',
-					data   : {
-						oldPosition : current,
-						newPosition : aValue
-					}
-				}
-			);
-		}
-		else {
-			this.base.position = aValue;
-		}
-		return aValue;
-	},
- 
-	undoChangeTabbarPosition : function TSTWindow_undoChangeTabbarPosition() /* PUBLIC API */ 
-	{
-		return this.base.undoChangeTabbarPosition();
-	},
- 
-	redoChangeTabbarPosition : function TSTWindow_redoChangeTabbarPosition() /* PUBLIC API */ 
-	{
-		return this.base.redoChangeTabbarPosition();
-	},
- 
-	get treeViewEnabled() /* PUBLIC API */ 
-	{
-		return this.base.treeViewEnabled;
-	},
-	set treeViewEnabled(aValue)
-	{
-		return this.base.treeViewEnabled = aValue;
-	},
- 
-	get useTMPSessionAPI() /* PUBLIC API */ 
-	{
-		return this.base.useTMPSessionAPI;
-	},
-	set useTMPSessionAPI(aValue)
-	{
-		return this.base.useTMPSessionAPI = aValue;
-	},
- 
-	get browser() 
-	{
-		var w = this.window;
-		this.assertBeforeDestruction(w);
-		return 'SplitBrowser' in w ? w.SplitBrowser.activeBrowser :
-			w.gBrowser ;
-	},
- 
-	get browserBottomBox()
-	{
-		return this.document.getElementById('browser-bottombox');
-	},
- 
-	get isPopupWindow() 
-	{
-		return this.document && this.document.documentElement.getAttribute('chromehidden') != '';
-	},
-  
-/* backward compatibility */ 
-	getTempTreeStyleTab : function TSTWindow_getTempTreeStyleTab(aTabBrowser)
-	{
-		return aTabBrowser.treeStyleTab || new TreeStyleTabBrowser(this, aTabBrowser);
-	},
-	
-	initTabAttributes : function TSTWindow_initTabAttributes(aTab, aTabBrowser) 
-	{
-		var b = aTabBrowser || this.getTabBrowserFromChild(aTab);
-		this.getTempTreeStyleTab(b).initTabAttributes(aTab);
-	},
- 
-	initTabContents : function TSTWindow_initTabContents(aTab, aTabBrowser) 
-	{
-		var b = aTabBrowser || this.getTabBrowserFromChild(aTab);
-		this.getTempTreeStyleTab(b).initTabContents(aTab);
-	},
- 
-	initTabContentsOrder : function TSTWindow_initTabContentsOrder(aTab, aTabBrowser) 
-	{
-		var b = aTabBrowser || this.getTabBrowserFromChild(aTab);
-		this.getTempTreeStyleTab(b).initTabContentsOrder(aTab);
-	},
-  
-/* Utilities */ 
-	
-	stopRendering : function TSTWindow_stopRendering() 
-	{
-		this.window['piro.sakura.ne.jp'].stopRendering.stop();
-	},
-	startRendering : function TSTWindow_startRendering()
-	{
-		this.window['piro.sakura.ne.jp'].stopRendering.start();
-	},
- 
-	getPropertyPixelValue : function TSTWindow_getPropertyPixelValue(aElementOrStyle, aProp) 
-	{
-		var style = aElementOrStyle instanceof Ci.nsIDOMCSSStyleDeclaration ?
-					aElementOrStyle :
-					this.window.getComputedStyle(aElementOrStyle, null) ;
-		return Number(style.getPropertyValue(aProp).replace(/px$/, ''));
-	},
- 
-	get isToolbarCustomizing() 
-	{
-		var w = this.window;
-		var toolbox = w.gToolbox || w.gNavToolbox;
-		return toolbox && toolbox.customizing;
-	},
- 
-	get maximized() 
-	{
-		var sizemode = this.document.documentElement.getAttribute('sizemode');
-		return (
-			this.window.fullScreen ||
-			this.window.windowState == this.window.STATE_MAXIMIZED ||
-			sizemode == 'maximized' ||
-			sizemode == 'fullscreen'
-		);
-	},
- 
-	maxTabbarWidth : function TSTWindow_maxTabbarWidth(aWidth, aTabBrowser) 
-	{
-		aTabBrowser = aTabBrowser || this.browser;
-		var safePadding = 20; // for window border, etc.
-		var windowWidth = this.maximized ? this.window.screen.availWidth - safePadding : this.window.outerWidth ;
-		var rootWidth = parseInt(this.document.documentElement.getAttribute('width') || 0);
-		var max = Math.max(windowWidth, rootWidth);
-		return Math.max(0, Math.min(aWidth, max * this.MAX_TABBAR_SIZE_RATIO));
-	},
- 
-	maxTabbarHeight : function TSTWindow_maxTabbarHeight(aHeight, aTabBrowser) 
-	{
-		aTabBrowser = aTabBrowser || this.browser;
-		var safePadding = 20; // for window border, etc.
-		var windowHeight = this.maximized ? this.window.screen.availHeight - safePadding : this.window.outerHeight ;
-		var rootHeight = parseInt(this.document.documentElement.getAttribute('height') || 0);
-		var max = Math.max(windowHeight, rootHeight);
-		return Math.max(0, Math.min(aHeight, max * this.MAX_TABBAR_SIZE_RATIO));
-	},
- 
-	shouldOpenSearchResultAsChild : function TSTWindow_shouldOpenSearchResultAsChild(aTerm) 
-	{
-		aTerm = aTerm.replace(/^\s+|\s+$/g, '');
-
-		var mode = utils.getTreePref('autoAttach.searchResult');
-		if (mode == this.kSEARCH_RESULT_ATTACH_ALWAYS) {
-			return true;
-		}
-		else if (!aTerm || mode == this.kSEARCH_RESULT_DO_NOT_ATTACH) {
-			return false;
-		}
-
-		var w = this.document.commandDispatcher.focusedWindow;
-		if (!w || w.top != this.browser.contentWindow)
-			w = this.browser.contentWindow;
-
-		return (function(aWindow) {
-			if (!aWindow || !(aWindow instanceof Ci.nsIDOMWindow))
-				return false;
-			var selection = aWindow.getSelection();
-			if (selection && selection.toString().replace(/^\s+|\s+$/g, '') == aTerm)
-				return true;
-			return aWindow.frames ? Array.slice(aWindow.frames).some(arguments.callee) : false ;
-		})(w);
-	},
-	kSEARCH_RESULT_DO_NOT_ATTACH      : 0,
-	kSEARCH_RESULT_ATTACH_IF_SELECTED : 1,
-	kSEARCH_RESULT_ATTACH_ALWAYS      : 2,
- 
-	get isAutoHide() 
-	{
-		return this.window.fullScreen ?
-				(
-					this.getPref('browser.fullscreen.autohide') &&
-					utils.getTreePref('tabbar.autoHide.mode.fullscreen')
-				) :
-				utils.getTreePref('tabbar.autoHide.mode');
-	},
- 
-	get autoHideWindow() 
-	{
-		if (!this._autoHideWindow) {
-			this._autoHideWindow = new AutoHideWindow(this.window);
-		}
-		return this._autoHideWindow;
-	},
- 
-	get themeManager() 
-	{
-		if (!this._themeManager) {
-			this._themeManager = new TreeStyleTabThemeManager(this.window);
-		}
-		return this._themeManager;
-	},
-  
-/* Initializing */ 
-	
-	preInit : function TSTWindow_preInit() 
-	{
-		if (this.preInitialized) return;
-		this.preInitialized = true;
-
-		var w = this.window;
-		w.removeEventListener('DOMContentLoaded', this, true);
-		if (w.location.href.indexOf('chrome://browser/content/browser.xul') != 0)
-			return;
-
-		w.addEventListener('SSTabRestoring', this, true);
-
-		w.TreeStyleTabWindowHelper.preInit();
-
-		// initialize theme
-		this.onPrefChange('extensions.treestyletab.tabbar.style');
-	},
-	preInitialized : false,
- 
-	init : function TSTWindow_init() 
-	{
-		var w = this.window;
-		w.removeEventListener('load', this, false);
-
-		w.addEventListener('unload', this, false);
-
-		if (
-			w.location.href.indexOf('chrome://browser/content/browser.xul') != 0 ||
-			!this.browser
-			)
-			return;
-
-		if (this.initialized) return;
-
-		if (!this.preInitialized) {
-			this.preInit();
-		}
-		w.removeEventListener('SSTabRestoring', this, true);
-
-		var d = this.document;
-		d.addEventListener('popupshowing', this, false);
-		d.addEventListener('popuphiding', this, true);
-		d.addEventListener(this.kEVENT_TYPE_TAB_COLLAPSED_STATE_CHANGED, this, false);
-		d.addEventListener(this.kEVENT_TYPE_TABBAR_POSITION_CHANGED,     this, false);
-		d.addEventListener(this.kEVENT_TYPE_TABBAR_STATE_CHANGED,        this, false);
-		d.addEventListener(this.kEVENT_TYPE_FOCUS_NEXT_TAB,              this, false);
-
-		if (this.MutationObserver)
-			this.initBrowserBottomBoxObserver();
-
-		var appcontent = d.getElementById('appcontent');
-		appcontent.addEventListener('SubBrowserAdded', this, false);
-		appcontent.addEventListener('SubBrowserRemoveRequest', this, false);
-
-		w.addEventListener('UIOperationHistoryUndo:TabbarOperations', this, false);
-		w.addEventListener('UIOperationHistoryRedo:TabbarOperations', this, false);
-
-		this.addPrefListener(this);
-
-		this.initUninstallationListener();
-
-		w.TreeStyleTabWindowHelper.onBeforeBrowserInit();
-		this.initTabBrowser(this.browser);
-		w.TreeStyleTabWindowHelper.onAfterBrowserInit();
-
-		this.processRestoredTabs();
-		this.updateTabsOnTop();
-
-		// Init autohide service only if it have to be activated.
-		if (this.isAutoHide)
-			this.onPrefChange('extensions.treestyletab.tabbar.autoHide.mode');
-
-		this.onPrefChange('extensions.treestyletab.autoCollapseExpandSubtreeOnSelect.whileFocusMovingByShortcut');
-
-		this.initialized = true;
-	},
-	initialized : false,
-	
-	initUninstallationListener : function TSTWindow_initUninstallationListener() 
-	{
-		var restorePrefs = function() {
-				if (prefs.getPref('extensions.treestyletab.tabsOnTop.originalState')) {
-					prefs.clearPref('extensions.treestyletab.tabsOnTop.originalState');
-					try {
-						this.browser.treeStyleTab.position = 'top';
-					}
-					catch(e) {
-					}
-					this.window.TabsOnTop.enabled = true;
-				}
-
-				let restorePrefs = [
-						'browser.tabs.loadFolderAndReplace',
-						'browser.tabs.insertRelatedAfterCurrent',
-						'extensions.stm.tabBarMultiRows' // Super Tab Mode
-					];
-				for (let i = 0, maxi = restorePrefs.length; i < maxi; i++)
-				{
-					let pref = restorePrefs[i];
-					let backup = prefs.getPref(pref+'.backup');
-					if (backup === null) continue;
-					// we have to set to ".override" pref, to avoid unexpectedly reset by the preference listener.
-					prefs.setPref(pref+'.override', backup);
-					// restore user preference.
-					prefs.setPref(pref, backup);
-					// clear backup pref.
-					prefs.clearPref(pref+'.backup');
-				}
-			}.bind(this);
-		new UninstallationListener({
-			id : 'treestyletab@piro.sakura.ne.jp',
-			onuninstalled : restorePrefs,
-			ondisabled : restorePrefs
-		});
-	},
- 
-	initTabBrowser : function TSTWindow_initTabBrowser(aTabBrowser) 
-	{
-		if (aTabBrowser.localName != 'tabbrowser') return;
-		(new TreeStyleTabBrowser(this, aTabBrowser)).init();
-	},
- 
-	updateAllTabsButton : function TSTWindow_updateAllTabsButton(aTabBrowser) 
-	{
-		var d = this.document;
-		aTabBrowser = aTabBrowser || this.browser;
-		var allTabsButton = d.getElementById('alltabs-button') ||
-				( // Tab Mix Plus
-					utils.getTreePref('compatibility.TMP') &&
-					d.getAnonymousElementByAttribute(aTabBrowser.mTabContainer, 'anonid', 'alltabs-button')
-				);
-
-		if (allTabsButton && allTabsButton.hasChildNodes() && aTabBrowser.treeStyleTab)
-			allTabsButton.firstChild.setAttribute('position', aTabBrowser.treeStyleTab.isVertical ? 'before_start' : 'after_end' );
-	},
- 
-	updateAllTabsPopup : function TSTWindow_updateAllTabsPopup(aEvent) 
-	{
-		if (!utils.getTreePref('enableSubtreeIndent.allTabsPopup')) return;
-
-		var items = Array.slice(aEvent.originalTarget.childNodes);
-		var firstItemIndex = 0;
-		// ignore menu items inserted by Weave (Firefox Sync), Tab Utilities, and others.
-		for (let i = 0, maxi = items.length; i < maxi; i++)
-		{
-			let item = items[i];
-			if (
-				item.getAttribute('anonid') ||
-				item.id ||
-				item.hidden ||
-				item.localName != 'menuitem'
-				)
-				firstItemIndex = i + 1;
-		}
-		items = items.slice(firstItemIndex);
-
-		var b = this.getTabBrowserFromChild(aEvent.originalTarget) || this.browser;
-		var tabs = this.getTabs(b);
-		for (let i = 0, maxi = tabs.length; i < maxi; i++)
-		{
-			items[i].style.marginLeft = tabs[i].getAttribute(this.kNEST)+'em';
-		}
-	},
- 
-	initBrowserBottomBoxObserver : function TSTWindow_initBrowserBottomBoxObserver() 
-	{
-		var self = this;
-		this.browserBottomBoxObserver = new this.MutationObserver(function(aMutations, aObserver) {
-			self.handleMutations(aMutations, aObserver);
-		});
-		this.browserBottomBoxObserver.observe(this.browserBottomBox, { childList : true });
-		this.initBrowserBottomBoxChildListeners();
-	},
- 
-	initBrowserBottomBoxChildListeners : function TSTWindow_initBrowserBottomBoxChildListeners() 
-	{
-		Array.forEach(this.browserBottomBox.childNodes, function(aChild) {
-			var observer = aChild.__treestyletab__attributeObserver;
-			if (!observer) {
-				var self = this;
-				observer = new this.MutationObserver(function(aMutations, aObserver) {
-					self.handleMutations(aMutations, aObserver);
-				});
-				observer.observe(aChild, { attributes : true });
-				aChild.__treestyletab__attributeObserver = observer;
-			}
-		}, this)
-	},
-  
-	destroy : function TSTWindow_destroy() 
-	{
-		var w = this.window;
-		if (this.browser) {
-			this.base.inWindowDestoructionProcess = true;
-			try {
-				w.removeEventListener('unload', this, false);
-
-				this.autoHideWindow.destroy();
-				delete this._autoHideWindow;
-
-				this.themeManager.destroy();
-				delete this._themeManager;
-
-				this.browser.treeStyleTab.saveCurrentState();
-				this.destroyTabBrowser(this.browser);
-
-				this.endListenKeyEventsFor(this.LISTEN_FOR_AUTOHIDE);
-				this.endListenKeyEventsFor(this.LISTEN_FOR_AUTOEXPAND_BY_FOCUSCHANGE);
-
-				let d = this.document;
-				d.removeEventListener('popupshowing', this, false);
-				d.removeEventListener('popuphiding', this, true);
-				d.removeEventListener(this.kEVENT_TYPE_TAB_COLLAPSED_STATE_CHANGED, this, false);
-				d.removeEventListener(this.kEVENT_TYPE_TABBAR_POSITION_CHANGED,     this, false);
-				d.removeEventListener(this.kEVENT_TYPE_TABBAR_STATE_CHANGED,        this, false);
-				d.removeEventListener(this.kEVENT_TYPE_FOCUS_NEXT_TAB,              this, false);
-
-				if (this.browserBottomBoxObserver) {
-					this.destroyBrowserBottomBoxChildListeners();
-					this.browserBottomBoxObserver.disconnect();
-					delete this.browserBottomBoxObserver;
-				}
-
-				for (let i = 0, maxi = this._tabFocusAllowance.length; i < maxi; i++)
-				{
-					w.removeEventListener(this.kEVENT_TYPE_FOCUS_NEXT_TAB, this._tabFocusAllowance[i], false);
-				}
-
-				var appcontent = d.getElementById('appcontent');
-				appcontent.removeEventListener('SubBrowserAdded', this, false);
-				appcontent.removeEventListener('SubBrowserRemoveRequest', this, false);
-
-				w.removeEventListener('UIOperationHistoryUndo:TabbarOperations', this, false);
-				w.removeEventListener('UIOperationHistoryRedo:TabbarOperations', this, false);
-
-				this.removePrefListener(this);
-			}
-			catch(e) {
-				throw e;
-			}
-			finally {
-				this.base.inWindowDestoructionProcess = false;
-			}
-		}
-
-		delete w.TreeStyleTabService;
-		delete this.window;
-		delete this.document;
-	},
-	
-	destroyTabBrowser : function TSTWindow_destroyTabBrowser(aTabBrowser) 
-	{
-		if (aTabBrowser.localName != 'tabbrowser') return;
-		aTabBrowser.treeStyleTab.destroy();
-		delete aTabBrowser.treeStyleTab;
-	},
- 
-	destroyBrowserBottomBoxChildListeners : function TSTWindow_destroyBrowserBottomBoxChildListeners() 
-	{
-		Array.forEach(this.browserBottomBox.childNodes, function(aChild) {
-			var observer = aChild.__treestyletab__attributeObserver;
-			if (observer) {
-				observer.disconnect();
-				delete aChild.__treestyletab__attributeObserver;
-			}
-		}, this)
-	},
-   
-/* Event Handling */ 
-	
-	handleEvent : function TSTWindow_handleEvent(aEvent) 
-	{
-		switch (aEvent.type)
-		{
-			case 'DOMContentLoaded':
-				return this.preInit();
-
-			case 'load':
-				return this.init();
-
-			case 'unload':
-				return this.destroy();
-
-			case 'SSTabRestoring':
-				return this.onTabRestored(aEvent);
-
-			case 'popupshowing':
-				this.onPopupShown(aEvent.originalTarget);
-				if ((aEvent.originalTarget.getAttribute('anonid') || aEvent.originalTarget.id) == 'alltabs-popup')
-					this.updateAllTabsPopup(aEvent);
-				return;
-
-			case 'popuphiding':
-				return this.onPopupHidden(aEvent.originalTarget);
-
-			case this.kEVENT_TYPE_TAB_COLLAPSED_STATE_CHANGED:
-				return this.updateAeroPeekPreviews();
-
-			case this.kEVENT_TYPE_TABBAR_POSITION_CHANGED:
-			case this.kEVENT_TYPE_TABBAR_STATE_CHANGED:
-				return this.updateTabsOnTop();
-
-			case this.kEVENT_TYPE_FOCUS_NEXT_TAB:
-				return this.onFocusNextTab(aEvent);
-
-			case 'keydown':
-				return this.onKeyDown(aEvent);
-
-			case 'keyup':
-			case 'keypress':
-				return this.onKeyRelease(aEvent);
-
-			case 'mousedown':
-				return this.onTabbarResizeStart(aEvent);
-
-			case 'mouseup':
-				return this.onTabbarResizeEnd(aEvent);
-
-			case 'mousemove':
-				return this.onTabbarResizing(aEvent);
-
-			case 'dblclick':
-				return this.onTabbarReset(aEvent);
-
-			case 'click':
-				return this.handleNewTabActionOnButton(aEvent);
-
-			case 'SubBrowserAdded':
-				return this.initTabBrowser(aEvent.originalTarget.browser);
-
-			case 'SubBrowserRemoveRequest':
-				return this.destroyTabBrowser(aEvent.originalTarget.browser);
-
-			case 'UIOperationHistoryUndo:TabbarOperations':
-				switch (aEvent.entry.name)
-				{
-					case 'treestyletab-changeTabbarPosition':
-						this.position = aEvent.entry.data.oldPosition;
-						return;
-					case 'treestyletab-changeTabbarPosition-private':
-						aEvent.entry.data.target.treeStyleTab.position = aEvent.entry.data.oldPosition;
-						return;
-				}
-				return;
-
-			case 'UIOperationHistoryRedo:TabbarOperations':
-				switch (aEvent.entry.name)
-				{
-					case 'treestyletab-changeTabbarPosition':
-						this.position = aEvent.entry.data.newPosition;
-						return;
-					case 'treestyletab-changeTabbarPosition-private':
-						aEvent.entry.data.target.treeStyleTab.position = aEvent.entry.data.newPosition;
-						return;
-				}
-				return;
-		}
-	},
-	
-	keyEventListening      : false, 
-	keyEventListeningFlags : 0,
-
-	LISTEN_FOR_AUTOHIDE                  : 1,
-	LISTEN_FOR_AUTOEXPAND_BY_FOCUSCHANGE : 2,
-	
-	startListenKeyEventsFor : function TSTWindow_startListenKeyEventsFor(aReason) 
-	{
-		if (this.keyEventListeningFlags & aReason) return;
-		if (!this.keyEventListening) {
-			let w = this.window;
-			w.addEventListener('keydown',  this, true);
-			w.addEventListener('keyup',    this, true);
-			w.addEventListener('keypress', this, true);
-			this.keyEventListening = true;
-		}
-		this.keyEventListeningFlags |= aReason;
-	},
- 
-	endListenKeyEventsFor : function TSTWindow_endListenKeyEventsFor(aReason) 
-	{
-		if (!(this.keyEventListeningFlags & aReason)) return;
-		this.keyEventListeningFlags ^= aReason;
-		if (!this.keyEventListeningFlags && this.keyEventListening) {
-			let w = this.window;
-			w.removeEventListener('keydown',  this, true);
-			w.removeEventListener('keyup',    this, true);
-			w.removeEventListener('keypress', this, true);
-			this.keyEventListening = false;
-		}
-	},
- 
-	onKeyDown : function TSTWindow_onKeyDown(aEvent) 
-	{
-		/**
-		 * On Mac OS X, default accel key is the Command key (metaKey), but
-		 * Cmd-Tab is used to switch applications by the OS itself. So Firefox
-		 * uses Ctrl-Tab to switch tabs on all platforms.
-		 */
-		// this.accelKeyPressed = this.isAccelKeyPressed(aEvent);
-		this.accelKeyPressed = aEvent.ctrlKey || aEvent.keyCode == Ci.nsIDOMKeyEvent.DOM_VK_CONTROL;
-
-		var left  = aEvent.keyCode == Ci.nsIDOMKeyEvent.DOM_VK_LEFT;
-		var right = aEvent.keyCode == Ci.nsIDOMKeyEvent.DOM_VK_RIGHT;
-		var up    = aEvent.keyCode == Ci.nsIDOMKeyEvent.DOM_VK_UP;
-		var down  = aEvent.keyCode == Ci.nsIDOMKeyEvent.DOM_VK_DOWN;
-		if (
-			this.FocusManager &&
-			this.FocusManager.focusedElement == this.browser.selectedTab &&
-			(up || down || left || right)
-			)
-			this.arrowKeyEventOnTab = {
-				keyCode  : aEvent.keyCode,
-				left     : left,
-				right    : right,
-				up       : up,
-				down     : down,
-				altKey   : aEvent.altKey,
-				ctrlKey  : aEvent.ctrlKey,
-				metaKey  : aEvent.metaKey,
-				shiftKey : aEvent.shiftKey
-			};
-
-		var b = this.browser;
-		var data = {
-				sourceEvent : aEvent
-			};
-
-		/* PUBLIC API */
-		this.fireDataContainerEvent(this.kEVENT_TYPE_TAB_FOCUS_SWITCHING_KEY_DOWN, b, true, false, data);
-		// for backward compatibility
-		this.fireDataContainerEvent(this.kEVENT_TYPE_TAB_FOCUS_SWITCHING_KEY_DOWN.replace(/^nsDOM/, ''), b, true, false, data);
-	},
-	accelKeyPressed : false,
-	arrowKeyEventOnTab : null,
- 
-	onKeyRelease : function TSTWindow_onKeyRelease(aEvent) 
-	{
-		var b = this.browser;
-		if (!b || !b.treeStyleTab) return;
-		var sv = b.treeStyleTab;
-
-		var scrollDown,
-			scrollUp;
-
-		// this.accelKeyPressed = this.isAccelKeyPressed(aEvent);
-		this.accelKeyPressed = aEvent.ctrlKey || aEvent.keyCode == Ci.nsIDOMKeyEvent.DOM_VK_CONTROL;
-		this.window.setTimeout(function(aSelf) {
-			aSelf.arrowKeyEventOnTab = null;
-		}, 10, this);
-
-		var standBy = scrollDown = scrollUp = (!aEvent.altKey && this.accelKeyPressed);
-
-		scrollDown = scrollDown && (
-				!aEvent.shiftKey &&
-				(
-					aEvent.keyCode == aEvent.DOM_VK_TAB ||
-					aEvent.keyCode == aEvent.DOM_VK_PAGE_DOWN
-				)
-			);
-
-		scrollUp = scrollUp && (
-				aEvent.shiftKey ? (aEvent.keyCode == aEvent.DOM_VK_TAB) : (aEvent.keyCode == aEvent.DOM_VK_PAGE_UP)
-			);
-
-		var onlyShiftKey = (!aEvent.shiftKey && aEvent.keyCode == 16 && (aEvent.type == 'keyup' || aEvent.charCode == 0));
-
-		var data = {
-				scrollDown   : scrollDown,
-				scrollUp     : scrollUp,
-				standBy      : standBy,
-				onlyShiftKey : onlyShiftKey,
-				sourceEvent  : aEvent
-			};
-
-		if (
-			scrollDown ||
-			scrollUp ||
-			( // when you release "shift" key
-				standBy && onlyShiftKey
-			)
-			) {
-			/* PUBLIC API */
-			this.fireDataContainerEvent(this.kEVENT_TYPE_TAB_FOCUS_SWITCHING_START, b, true, false, data);
-			// for backward compatibility
-			this.fireDataContainerEvent(this.kEVENT_TYPE_TAB_FOCUS_SWITCHING_START.replace(/^nsDOM/, ''), b, true, false, data);
-			return;
-		}
-
-		// when you just release accel key...
-
-		/* PUBLIC API */
-		let (event) {
-			this.fireDataContainerEvent(this.kEVENT_TYPE_TAB_FOCUS_SWITCHING_END, b, true, false, data);
-			// for backward compatibility
-			this.fireDataContainerEvent(this.kEVENT_TYPE_TAB_FOCUS_SWITCHING_END.replace(/^nsDOM/, ''), b, true, false, data);
-		}
-
-		if (this._tabShouldBeExpandedAfterKeyReleased) {
-			let tab = this._tabShouldBeExpandedAfterKeyReleased;
-			if (this.hasChildTabs(tab) &&
-				this.isSubtreeCollapsed(tab)) {
-				this.getTabBrowserFromChild(tab)
-						.treeStyleTab
-						.collapseExpandTreesIntelligentlyFor(tab);
-			}
-		}
-		this._tabShouldBeExpandedAfterKeyReleased = null;
-	},
- 
-	get shouldListenKeyEventsForAutoExpandByFocusChange() 
-	{
-		return !this.ctrlTabPreviewsEnabled &&
-				(
-					utils.getTreePref('autoExpandSubtreeOnSelect.whileFocusMovingByShortcut') ||
-					utils.getTreePref('autoCollapseExpandSubtreeOnSelect')
-				);
-	},
- 
-	get ctrlTabPreviewsEnabled() 
-	{
-		return 'allTabs' in this.window &&
-				this.getPref('browser.ctrlTab.previews');
-	},
-   
-	onTabbarResizeStart : function TSTWindow_onTabbarResizeStart(aEvent) 
-	{
-		if (aEvent.button != 0)
-			return;
-
-		if (!this.isEventFiredOnGrippy(aEvent))
-			aEvent.stopPropagation();
-
-		if ('setCapture' in aEvent.currentTarget)
-			aEvent.currentTarget.setCapture(true);
-
-		aEvent.currentTarget.addEventListener('mousemove', this, false);
-
-		var b = this.getTabBrowserFromChild(aEvent.currentTarget);
-		var box = aEvent.currentTarget.id == 'treestyletab-tabbar-resizer-splitter' ?
-					this.getTabStrip(b) :
-					b.treeStyleTab.tabStripPlaceHolder || b.tabContainer ;
-		this.tabbarResizeStartWidth  = box.boxObject.width;
-		this.tabbarResizeStartHeight = box.boxObject.height;
-		this.tabbarResizeStartX = aEvent.screenX;
-		this.tabbarResizeStartY = aEvent.screenY;
-	},
-	onTabbarResizeEnd : function TSTWindow_onTabbarResizeEnd(aEvent)
-	{
-		if (this.tabbarResizeStartWidth < 0)
-			return;
-
-		var target = aEvent.currentTarget;
-		var b = this.getTabBrowserFromChild(target);
-
-		aEvent.stopPropagation();
-		if ('releaseCapture' in target)
-			target.releaseCapture();
-
-		target.removeEventListener('mousemove', this, false);
-
-		this.tabbarResizeStartWidth  = -1;
-		this.tabbarResizeStartHeight = -1;
-		this.tabbarResizeStartX = -1;
-		this.tabbarResizeStartY = -1;
-
-		this.Deferred.next(function() {
-			b.treeStyleTab.fixTooNarrowTabbar();
-		}).error(this.defaultDeferredErrorHandler);
-	},
-	onTabbarResizing : function TSTWindow_onTabbarResizing(aEvent)
-	{
-		var target = aEvent.currentTarget;
-		var b = this.getTabBrowserFromChild(target);
-
-		var expanded = target.id == 'treestyletab-tabbar-resizer-splitter';
-		if (expanded)
-			aEvent.stopPropagation();
-
-		var width = this.tabbarResizeStartWidth;
-		var height = this.tabbarResizeStartHeight;
-		var pos = b.treeStyleTab.position;
-		if (b.treeStyleTab.isVertical) {
-			let delta = aEvent.screenX - this.tabbarResizeStartX;
-			width += (pos == 'left' ? delta : -delta );
-			width = this.maxTabbarWidth(width, b);
-			if (expanded || b.treeStyleTab.autoHide.expanded) {
-				this.setPrefForActiveWindow(function() {
-					utils.setTreePref('tabbar.width', width);
-				});
-				if (b.treeStyleTab.autoHide.mode == b.treeStyleTab.autoHide.kMODE_SHRINK &&
-					b.treeStyleTab.tabStripPlaceHolder)
-					b.treeStyleTab.tabStripPlaceHolder.setAttribute('width', utils.getTreePref('tabbar.shrunkenWidth'));
-			}
-			else {
-				this.setPrefForActiveWindow(function() {
-					utils.setTreePref('tabbar.shrunkenWidth', width);
-				});
-			}
-		}
-		else {
-			let delta = aEvent.screenY - this.tabbarResizeStartY;
-			height += (pos == 'top' ? delta : -delta );
-			this.setPrefForActiveWindow(function() {
-				utils.setTreePref('tabbar.height', this.maxTabbarHeight(height, b));
-			});
-		}
-		b.treeStyleTab.updateFloatingTabbar(this.kTABBAR_UPDATE_BY_TABBAR_RESIZE);
-	},
-	tabbarResizeStartWidth  : -1,
-	tabbarResizeStartHeight : -1,
-	tabbarResizeStartX : -1,
-	tabbarResizeStartY : -1,
- 
-	onTabbarReset : function TSTWindow_onTabbarReset(aEvent) 
-	{
-		if (aEvent.button != 0)
-			return;
-		var b = this.getTabBrowserFromChild(aEvent.currentTarget);
-		if (b) {
-			b.treeStyleTab.resetTabbarSize();
-			aEvent.stopPropagation();
-		}
-	},
- 
-	onFocusNextTab : function TSTWindow_onFocusNextTab(aEvent) 
-	{
-		var tab = aEvent.originalTarget;
-		var b = this.getTabBrowserFromChild(tab);
-		if (
-			this.getPref('browser.tabs.selectOwnerOnClose') &&
-			tab.owner &&
-			(
-				!b._removingTabs ||
-				b._removingTabs.indexOf(tab.owner) < 0
-			)
-			)
-			aEvent.preventDefault();
-	},
- 
-	showHideSubtreeMenuItem : function TSTWindow_showHideSubtreeMenuItem(aMenuItem, aTabs) 
-	{
-		if (!aMenuItem ||
-			aMenuItem.getAttribute('hidden') == 'true' ||
-			!aTabs ||
-			!aTabs.length)
-			return;
-
-		var hasSubtree = false;
-		for (var i = 0, maxi = aTabs.length; i < maxi; i++)
-		{
-			if (!this.hasChildTabs(aTabs[i])) continue;
-			hasSubtree = true;
-			break;
-		}
-		if (hasSubtree)
-			aMenuItem.removeAttribute('hidden');
-		else
-			aMenuItem.setAttribute('hidden', true);
-	},
-	showHideSubTreeMenuItem : function() { return this.showHideSubtreeMenuItem.apply(this, arguments); }, // obsolete, for backward compatibility
- 
-	updateAeroPeekPreviews : function TSTWindow_updateAeroPeekPreviews() 
-	{
-		var w = this.window;
-		if (
-			this.updateAeroPeekPreviewsTimer ||
-			!this.getPref('browser.taskbar.previews.enable') ||
-			!utils.getTreePref('taskbarPreviews.hideCollapsedTabs') ||
-			!('Win7Features' in w) ||
-			!w.Win7Features ||
-			!this.AeroPeek ||
-			!this.AeroPeek.windows
-			)
-			return;
-
-		this.updateAeroPeekPreviewsTimer = w.setTimeout(function(aSelf) {
-			aSelf.updateAeroPeekPreviewsTimer = null;
-			try {
-				aSelf.updateAeroPeekPreviewsInternal();
-			}
-			catch(e) {
-				dump(e+'\n');
-				aSelf.updateAeroPeekPreviews();
-			}
-		}, 250, this);
-	},
-	updateAeroPeekPreviewsTimer : null,
-	updateAeroPeekPreviewsInternal : function TSTWindow_updateAeroPeekPreviewsInternal()
-	{
-		if (
-			!this.getPref('browser.taskbar.previews.enable') ||
-			!utils.getTreePref('taskbarPreviews.hideCollapsedTabs')
-			)
-			return;
-
-		this.AeroPeek.windows.some(function(aTabWindow) {
-			if (aTabWindow.win == this.window) {
-				let previews = aTabWindow.previews;
-				for (let i = 0, maxi = previews.length; i < maxi; i++)
-				{
-					let preview = previews[i];
-					if (!preview) continue;
-					let tab = preview.controller.wrappedJSObject.tab;
-					preview.visible = !this.isCollapsed(tab);
-				}
-				this.AeroPeek.checkPreviewCount();
-				return true;
-			}
-			return false;
-		}, this);
-	},
- 
-	updateTabsOnTop : function TSTWindow_updateTabsOnTop() 
-	{
-		var w = this.window;
-		if (
-			this.isPopupWindow ||
-			this.tabsOnTopChangingByUI ||
-			this.tabsOnTopChangingByTST ||
-			!('TabsOnTop' in w) ||
-			!('enabled' in w.TabsOnTop)
-			)
-			return;
-
-		this.tabsOnTopChangingByTST = true;
-
-		try {
-			var TabsOnTop = w.TabsOnTop;
-			var originalState = utils.getTreePref('tabsOnTop.originalState');
-			if (originalState === null) {
-				let current = this.getDefaultPref('browser.tabs.onTop') === null ?
-								TabsOnTop.enabled :
-								this.getPref('browser.tabs.onTop') ;
-				utils.setTreePref('tabsOnTop.originalState', originalState = current);
-			}
-
-			if (this.browser.treeStyleTab.position != 'top' ||
-				!this.browser.treeStyleTab.fixed) {
-				if (TabsOnTop.enabled)
-					TabsOnTop.enabled = false;
-			}
-			else {
-				if (TabsOnTop.enabled != originalState)
-					TabsOnTop.enabled = originalState;
-				utils.clearTreePref('tabsOnTop.originalState');
-			}
-		}
-		finally {
-			this.tabsOnTopChangingByTST = false;
-		}
-	},
- 
-	onPopupShown : function TSTWindow_onPopupShown(aPopup) 
-	{
-		if (!aPopup.boxObject ||
-			this.evaluateXPath(
-				'parent::*/ancestor-or-self::*[local-name()="tooltip" or local-name()="panel" or local-name()="popup" or local-name()="menupopup"]',
-				aPopup,
-				Ci.nsIDOMXPathResult.BOOLEAN_TYPE
-			).booleanValue)
-			return;
-
-		this.window.setTimeout(function(aSelf) {
-			if ((!aPopup.boxObject.width && !aPopup.boxObject.height) ||
-				aPopup.boxObject.popupState == 'closed')
-				return;
-
-			var id = aPopup.id;
-			var item = id && aSelf.document.getElementById(id) ? id : aPopup ;
-			var index = aSelf._shownPopups.indexOf(item);
-			if (index < 0)
-				aSelf._shownPopups.push(item);
-		}, 10, this);
-	},
- 
-	onPopupHidden : function TSTWindow_onPopupHidden(aPopup) 
-	{
-		var id = aPopup.id;
-		aPopup = id && this.document.getElementById(id) ? id : aPopup ;
-		var index = this._shownPopups.indexOf(aPopup);
-		if (index > -1)
-			this._shownPopups.splice(index, 1);
-	},
- 
-	isPopupShown : function TSTWindow_isPopupShown() 
-	{
-		this._shownPopups = this._shownPopups.filter(function(aItem) {
-			if (typeof aItem == 'string')
-				aItem = this.document.getElementById(aItem);
-			return (
-				aItem &&
-				aItem.getAttribute(this.kIGNORE_POPUP_STATE) != 'true' &&
-				aItem.boxObject &&
-				(aItem.boxObject.width || aItem.boxObject.height) &&
-				aItem.state != 'closed'
-			);
-		}, this);
-		return this._shownPopups.length > 0;
-	},
- 
-	kNEWTAB_DO_NOTHING           : -1,
-	kNEWTAB_OPEN_AS_ORPHAN       : 0,
-	kNEWTAB_OPEN_AS_CHILD        : 1,
-	kNEWTAB_OPEN_AS_SIBLING      : 2,
-	kNEWTAB_OPEN_AS_NEXT_SIBLING : 3,
-	_handleNewTabCommand : function TSTWindow_handleNewTabCommand(aBaseTab, aBehavior) 
-	{
-		switch (aBehavior)
-		{
-			case this.kNEWTAB_OPEN_AS_ORPHAN:
-			case this.kNEWTAB_DO_NOTHING:
-			default:
-				break;
-			case this.kNEWTAB_OPEN_AS_CHILD:
-				this.readyToOpenChildTabNow(aBaseTab);
-				break;
-			case this.kNEWTAB_OPEN_AS_SIBLING:
-				let (parentTab = this.getParentTab(aBaseTab)) {
-					if (parentTab)
-						this.readyToOpenChildTabNow(parentTab);
-				}
-				break;
-			case this.kNEWTAB_OPEN_AS_NEXT_SIBLING:
-				this.readyToOpenNextSiblingTabNow(aBaseTab);
-				break;
-		}
-	},
- 
-	onBeforeNewTabCommand : function TSTWindow_onBeforeNewTabCommand(aTabBrowser) 
-	{
-		var self = this.windowService || this;
-		if (self._clickEventOnNewTabButtonHandled)
-			return;
-
-		var b = aTabBrowser || this.browser;
-		this._handleNewTabCommand(b.selectedTab, utils.getTreePref('autoAttach.newTabCommand'));
-	},
- 
-	handleNewTabActionOnButton : function TSTWindow_handleNewTabActionOnButton(aEvent) 
-	{
-		// ignore non new-tab commands (middle click, Ctrl-click)
-		if (aEvent.button != 1 && (aEvent.button != 0 || !this.isAccelKeyPressed(aEvent)))
-			return;
-
-		var newTabButton = this.getNewTabButtonFromEvent(aEvent);
-		if (newTabButton) {
-			this._handleNewTabCommand(this.browser.selectedTab, utils.getTreePref('autoAttach.newTabButton'));
-			let self = this.windowService || this;
-			self._clickEventOnNewTabButtonHandled = true;
-			this.Deferred.next(function() {
-				self._clickEventOnNewTabButtonHandled = false;
-			});
-		}
-		else if (aEvent.target.id == 'urlbar-go-button' || aEvent.target.id == 'go-button') {
-			this._handleNewTabCommand(this.browser.selectedTab, utils.getTreePref('autoAttach.goButton'));
-		}
-	},
-	_clickEventOnNewTabButtonHandled : false,
- 
-	onBeforeTabDuplicate : function TSTWindow_onBeforeTabDuplicate(aTab, aWhere, aDelta) 
-	{
-		if (aWhere && aWhere.indexOf('tab') != 0)
-			return;
-
-		var b = this.getTabBrowserFromChild(aTab) || this.browser;
-		var behaviorPref = !aDelta ? 'autoAttach.duplicateTabCommand' :
-							aDelta < 0 ? 'autoAttach.duplicateTabCommand.back' :
-										'autoAttach.duplicateTabCommand.forward'
-		var behavior = utils.getTreePref(behaviorPref);
-		this._handleNewTabCommand(aTab || b.selectedTab, behavior);
-	},
- 
-	onBeforeOpenLink : function TSTWindow_onBeforeOpenLink(aWhere, aOwner) 
-	{
-		if (aWhere == 'tab' || aWhere == 'tabshifted')
-			this.readyToOpenChildTab(aOwner);
-	},
- 
-	onBeforeOpenLinkWithParams : function TSTWindow_onBeforeOpenLinkWithParams(aParams) 
-	{
-		if (aParams.linkNode &&
-			!this.checkToOpenChildTab(aParams.linkNode.ownerDocument.defaultView))
-			this.readyToOpenChildTab(aParams.linkNode.ownerDocument.defaultView);
-	},
- 
-	onBeforeOpenNewTabByThirdParty : function TSTWindow_onBeforeOpenNewTabByThirdParty(aOwner) 
-	{
-		if (!this.checkToOpenChildTab(aOwner))
-			this.readyToOpenChildTab(aOwner);
-	},
- 
-	onBeforeBrowserAccessOpenURI : function TSTWindow_onBeforeBrowserAccessOpenURI(aOpener, aWhere) 
-	{
-		if (aOpener && aWhere == Ci.nsIBrowserDOMWindow.OPEN_NEWTAB)
-			this.readyToOpenChildTab(aOpener);
-	},
- 
-	onBeforeViewMedia : function TSTWindow_onBeforeViewMedia(aEvent, aOwner) 
-	{
-		if (String(this.window.whereToOpenLink(aEvent, false, true)).indexOf('tab') == 0)
-			this.readyToOpenChildTab(aOwner);
-	},
- 
-	onBeforeBrowserSearch : function TSTWindow_onBeforeBrowserSearch(aTerm, aForceNewTab) 
-	{
-		if ((arguments.length == 1 || aForceNewTab) &&
-			this.shouldOpenSearchResultAsChild(aTerm))
-			this.readyToOpenChildTab();
-	},
-  
-/* Tree Style Tabの初期化が行われる前に復元されたセッションについてツリー構造を復元 */ 
-	
-	onTabRestored : function TSTWindow_onTabRestored(aEvent) 
-	{
-		this._restoringTabs.push(aEvent.originalTarget);
-	},
- 
-	processRestoredTabs : function TSTWindow_processRestoredTabs() 
-	{
-		for (let i = 0, maxi = this._restoringTabs.length; i < maxi; i++)
-		{
-			let tab = this._restoringTabs[i];
-			try {
-				let b = this.getTabBrowserFromChild(aTab);
-				if (b) b.treeStyleTab.handleRestoredTab(aTab);
-			}
-			catch(e) {
-			}
-		}
-		this._restoringTabs = [];
-	},
- 
-	handleMutations : function TSTWindow_handleMutations(aMutations, aObserver) 
-	{
-		aMutations.forEach(function(aMutation) {
-			switch (aMutation.type)
-			{
-				case 'childList':
-					this.destroyBrowserBottomBoxChildListeners();
-					this.initBrowserBottomBoxChildListeners();
-					break;
-
-				case 'attributes':
-					if (aMutation.attributeName == 'hidden' ||
-						aMutation.attributeName == 'collapsed')
-						this.browser.treeStyleTab.updateFloatingTabbar(this.kTABBAR_UPDATE_BY_WINDOW_RESIZE);
-					break;
-			}
-		}, this);
-	},
-  
-/* Commands */ 
-	
-	setTabbarWidth : function TSTWindow_setTabbarWidth(aWidth, aForceExpanded) /* PUBLIC API */ 
-	{
-		this.browser.treeStyleTab.autoHide.setWidth(aWidth, aForceExpanded);
-	},
- 
-	setContentWidth : function TSTWindow_setContentWidth(aWidth, aKeepWindowSize) /* PUBLIC API */ 
-	{
-		var w = this.window;
-		var treeStyleTab = this.browser.treeStyleTab;
-		var strip = treeStyleTab.tabStrip;
-		var tabbarWidth = treeStyleTab.splitterWidth + (treeStyleTab.isVertical ? strip.boxObject.width : 0 );
-		var contentWidth = this.browser.boxObject.width - tabbarWidth;
-		if (aKeepWindowSize ||
-			w.fullScreen ||
-			w.windowState != Ci.nsIDOMChromeWindow.STATE_NORMAL) {
-			this.setTabbarWidth(Math.max(10, this.browser.boxObject.width - aWidth));
-		}
-		else if (tabbarWidth + aWidth <= w.screen.availWidth) {
-			w.resizeBy(aWidth - contentWidth, 0);
-		}
-		else {
-			w.resizeBy(w.screen.availWidth - w.outerWidth, 0);
-			this.setTabbarWidth(this.browser.boxObject.width - aWidth);
-		}
-	},
- 
-	toggleAutoHide : function TSTWindow_toggleAutoHide(aTabBrowser) /* PUBLIC API, for backward compatibility */ 
-	{
-		this.autoHideWindow.toggleMode(aTabBrowser || this.browser);
-	},
- 
-	toggleFixed : function TSTWindow_toggleFixed(aTabBrowser) /* PUBLIC API */ 
-	{
-		var b = aTabBrowser || this.browser;
-		var orient = b.treeStyleTab.isVertical ? 'vertical' : 'horizontal' ;
-
-		var newFixed = b.getAttribute(this.kFIXED+'-'+orient) != 'true';
-		this.setTabbrowserAttribute(this.kFIXED+'-'+orient, newFixed || null, b);
-		this.setPrefForActiveWindow(function() {
-			b.treeStyleTab.fixed = newFixed;
-			utils.setTreePref('tabbar.fixed.'+orient, newFixed);
-		});
-
-		b.treeStyleTab.updateTabbarState();
-	},
- 
-	removeTabSubtree : function TSTWindow_removeTabSubtree(aTabOrTabs, aOnlyChildren) 
-	{
-		var tabs = this.gatherSubtreeMemberTabs(aTabOrTabs, aOnlyChildren);
-		if (!this.warnAboutClosingTabs(tabs.length))
-			return;
-
-		if (aOnlyChildren)
-			tabs = this.gatherSubtreeMemberTabs(aTabOrTabs);
-
-		var allSubtrees = this.splitTabsToSubtrees(tabs);
-		for (let i = 0, maxi = allSubtrees.length; i < maxi; i++)
-		{
-			let subtreeTabs = allSubtrees[i];
-			if (!this.fireTabSubtreeClosingEvent(subtreeTabs[0], subtreeTabs))
-				continue;
-			let b = this.getTabBrowserFromChild(subtreeTabs[0]);
-			if (aOnlyChildren)
-				subtreeTabs = subtreeTabs.slice(1);
-			if (!subtreeTabs.length)
-				continue;
-			this.stopRendering();
-			this.markAsClosedSet(subtreeTabs);
-			for (let i = subtreeTabs.length-1; i > -1; i--)
-			{
-				b.removeTab(subtreeTabs[i], { animate : true });
-			}
-			this.startRendering();
-			this.fireTabSubtreeClosedEvent(b, subtreeTabs[0], subtreeTabs)
-		}
-	},
-	removeTabSubTree : function() { return this.removeTabSubtree.apply(this, arguments); }, // obsolete, for backward compatibility
-	
-	fireTabSubtreeClosingEvent : function TSTWindow_fireTabSubtreeClosingEvent(aParentTab, aClosedTabs) 
-	{
-		var b = this.getTabBrowserFromChild(aParentTab);
-		var data = {
-				parent : aParentTab,
-				tabs   : aClosedTabs
-			};
-		var canClose = (
-			/* PUBLIC API */
-			this.fireDataContainerEvent(this.kEVENT_TYPE_SUBTREE_CLOSING, b, true, true, data) &&
-			// for backward compatibility
-			this.fireDataContainerEvent(this.kEVENT_TYPE_SUBTREE_CLOSING.replace(/^nsDOM/, ''), b, true, true, data)
-		);
-		return canClose;
-	},
- 
-	fireTabSubtreeClosedEvent : function TSTWindow_fireTabSubtreeClosedEvent(aTabBrowser, aParentTab, aClosedTabs) 
-	{
-		aClosedTabs = aClosedTabs.filter(function(aTab) { return !aTab.parentNode; });
-		var data = {
-				parent : aParentTab,
-				tabs   : aClosedTabs
-			};
-
-		/* PUBLIC API */
-		this.fireDataContainerEvent(this.kEVENT_TYPE_SUBTREE_CLOSED, aTabBrowser, true, false, data);
-		// for backward compatibility
-		this.fireDataContainerEvent(this.kEVENT_TYPE_SUBTREE_CLOSED.replace(/^nsDOM/, ''), aTabBrowser, true, false, data);
-	},
- 
-	warnAboutClosingTabSubtreeOf : function TSTWindow_warnAboutClosingTabSubtreeOf(aTab) 
-	{
-		if (!this.shouldCloseTabSubtreeOf(aTab))
-			return true;
-
-		var tabs = [aTab].concat(this.getDescendantTabs(aTab));
-		return this.warnAboutClosingTabs(tabs.length);
-	},
-	warnAboutClosingTabSubTreeOf : function() { return this.warnAboutClosingTabSubtreeOf.apply(this, arguments); }, // obsolete, for backward compatibility
- 
-	warnAboutClosingTabs : function TSTWindow_warnAboutClosingTabs(aTabsCount) 
-	{
-		if (
-			aTabsCount <= 1 ||
-			!this.getPref('browser.tabs.warnOnClose')
-			)
-			return true;
-		var checked = { value:true };
-		var w = this.window;
-		w.focus();
-		var shouldClose = Services.prompt.confirmEx(w,
-				this.tabbrowserBundle.getString('tabs.closeWarningTitle'),
-				this.tabbrowserBundle.getFormattedString('tabs.closeWarningMultipleTabs', [aTabsCount]),
-				(Services.prompt.BUTTON_TITLE_IS_STRING * Services.prompt.BUTTON_POS_0) +
-				(Services.prompt.BUTTON_TITLE_CANCEL * Services.prompt.BUTTON_POS_1),
-				this.tabbrowserBundle.getString('tabs.closeButtonMultiple'),
-				null, null,
-				this.tabbrowserBundle.getString('tabs.closeWarningPromptMe'),
-				checked
-			) == 0;
-		if (shouldClose && !checked.value)
-			this.setPref('browser.tabs.warnOnClose', false);
-		return shouldClose;
-	},
-  
-	reloadTabSubtree : function TSTWindow_reloadTabSubtree(aTabOrTabs, aOnlyChildren) 
-	{
-		var tabs = this.gatherSubtreeMemberTabs(aTabOrTabs, aOnlyChildren);
-		var b = this.getTabBrowserFromChild(tabs[0]);
-		for (var i = tabs.length-1; i > -1; i--)
-		{
-			b.reloadTab(tabs[i]);
-		}
-	},
-	reloadTabSubTree : function() { return this.reloadTabSubtree.apply(this, arguments); }, // obsolete, for backward compatibility
- 
-	createSubtree : function TSTWindow_createSubtree(aTabs) 
-	{
-		aTabs = this.getRootTabs(aTabs);
-		if (!aTabs.length) return;
-
-		var b = this.getTabBrowserFromChild(aTabs[0]);
-
-		var parent = this.getParentTab(aTabs[0]);
-
-		var next = aTabs[0];
-		while (
-			(next = this.getNextSiblingTab(next)) &&
-			aTabs.indexOf(next) > -1
-		);
-
-		var root = utils.getTreePref('createSubtree.underParent') ?
-					b.addTab(this.getGroupTabURI()) :
-					aTabs.shift() ;
-		var self = this;
-		this.Deferred.next(function(self) {
-			for (let i = 0, maxi = aTabs.length; i < maxi; i++)
-			{
-				let tab = aTabs[i];
-				b.treeStyleTab.attachTabTo(tab, root);
-				b.treeStyleTab.collapseExpandTab(tab, false);
-			}
-			if (parent) {
-				b.treeStyleTab.attachTabTo(root, parent, {
-					insertBefore : next
-				});
-			}
-			else if (next) {
-				b.treeStyleTab.moveTabSubtreeTo(root, next._tPos);
-			}
-		}).error(this.defaultDeferredErrorHandler);
-	},
-	createSubTree : function() { return this.createSubtree.apply(this, arguments); }, // obsolete, for backward compatibility
-	
-	canCreateSubtree : function TSTWindow_canCreateSubtree(aTabs) 
-	{
-		aTabs = this.getRootTabs(aTabs);
-		if (aTabs.length < 2) return false;
-
-		var lastParent = this.getParentTab(aTabs[0]);
-		for (let i = 1, maxi = aTabs.length-1; i < maxi; i++)
-		{
-			let parent = this.getParentTab(aTabs[i]);
-			if (!lastParent || parent != lastParent) return true;
-			lastParent = parent;
-		}
-		return this.getChildTabs(lastParent).length != aTabs.length;
-	},
-	canCreateSubTree : function() { return this.canCreateSubtree.apply(this, arguments); }, // obsolete, for backward compatibility
- 
-	getRootTabs : function TSTWindow_getRootTabs(aTabs) 
-	{
-		var roots = [];
-		if (!aTabs || !aTabs.length) return roots;
-		aTabs = this.cleanUpTabsArray(aTabs);
-		for (let i = 0, maxi = aTabs.length; i < maxi; i++)
-		{
-			let tab = aTabs[i];
-			let parent = this.getParentTab(tab);
-			if (parent && aTabs.indexOf(parent) > -1) continue;
-			roots.push(tab);
-		}
-		return roots;
-	},
-  
-	collapseExpandAllSubtree : function TSTWindow_collapseExpandAllSubtree(aCollapse) 
-	{
-		Services.obs.notifyObservers(
-			this.window,
-			this.kTOPIC_COLLAPSE_EXPAND_ALL,
-			(aCollapse ? 'collapse' : 'open' )
-		);
-	},
- 
-	promoteTab : function TSTWindow_promoteTab(aTab) /* PUBLIC API */ 
-	{
-		var b = this.getTabBrowserFromChild(aTab);
-		var sv = b.treeStyleTab;
-
-		var parent = sv.getParentTab(aTab);
-		if (!parent) return;
-
-		var nextSibling = sv.getNextSiblingTab(parent);
-
-		var grandParent = sv.getParentTab(parent);
-		if (grandParent) {
-			sv.attachTabTo(aTab, grandParent, {
-				insertBefore : nextSibling
-			});
-		}
-		else {
-			sv.detachTab(aTab);
-			let index = nextSibling ? nextSibling._tPos : b.mTabContainer.childNodes.length ;
-			if (index > aTab._tPos) index--;
-			b.moveTabTo(aTab, index);
-		}
-	},
-	
-	promoteCurrentTab : function TSTWindow_promoteCurrentTab() /* PUBLIC API */ 
-	{
-		this.promoteTab(this.browser.selectedTab);
-	},
-  
-	demoteTab : function TSTWindow_demoteTab(aTab) /* PUBLIC API */ 
-	{
-		var b = this.getTabBrowserFromChild(aTab);
-		var sv = b.treeStyleTab;
-
-		var previous = this.getPreviousSiblingTab(aTab);
-		if (previous)
-			sv.attachTabTo(aTab, previous);
-	},
-	
-	demoteCurrentTab : function TSTWindow_demoteCurrentTab() /* PUBLIC API */ 
-	{
-		this.demoteTab(this.browser.selectedTab);
-	},
-  
-	expandTreeAfterKeyReleased : function TSTWindow_expandTreeAfterKeyReleased(aTab) 
-	{
-		if (utils.getTreePref('autoCollapseExpandSubtreeOnSelect.whileFocusMovingByShortcut')) return;
-		this._tabShouldBeExpandedAfterKeyReleased = aTab || null;
-	},
-	_tabShouldBeExpandedAfterKeyReleased : null,
- 
-	removeAllTabsBut : function TSTWindow_removeAllTabsBut(aTab) 
-	{
-		var keepTabs = [aTab].concat(this.getDescendantTabs(aTab));
-		var b = this.getTabBrowserFromChild(aTab);
-		var closeTabs = this.getTabs(b).filter(function(aTab) {
-						return keepTabs.indexOf(aTab) < 0 && !aTab.hasAttribute('pinned');
-					});
-
-		if (!this.warnAboutClosingTabs(closeTabs.length))
-			return;
-
-		this.stopRendering();
-		this.markAsClosedSet(closeTabs);
-		var tabs = closeTabs.reverse();
-		for (let i = 0, maxi = tabs.length; i < maxi; i++)
-		{
-			b.removeTab(tabs[i]);
-		}
-		this.startRendering();
-	},
- 
-	// For backward compatibility. You should use DOM event to block TST's focus handling.
-	registerTabFocusAllowance : function TSTWindow_registerTabFocusAllowance(aProcess) /* PUBLIC API */ 
-	{
-		var listener = {
-				process : aProcess,
-				handleEvent : function(aEvent) {
-					var tab = aEvent.originalTarget;
-					var b = tab.__treestyletab__linkedTabBrowser;
-					if (!this.process.call(b.treeStyleTab, b))
-						aEvent.preventDefault();
-				}
-			};
-		this.window.addEventListener(this.kEVENT_TYPE_FOCUS_NEXT_TAB, listener, false);
-		this._tabFocusAllowance.push(listener);
-	},
-	_tabFocusAllowance : [],
- 
-	tearOffSubtreeFromRemote : function TSTWindow_tearOffSubtreeFromRemote() 
-	{
-		var w = this.window;
-		var remoteTab = w.arguments[0];
-		var remoteWindow  = remoteTab.ownerDocument.defaultView;
-		var remoteService = remoteWindow.TreeStyleTabService;
-		var remoteMultipleTabService = remoteWindow.MultipleTabService;
-		if (remoteService.hasChildTabs(remoteTab) ||
-			(remoteMultipleTabService && remoteMultipleTabService.isSelected(remoteTab))) {
-			let remoteBrowser = remoteService.getTabBrowserFromChild(remoteTab);
-			if (remoteBrowser.treeStyleTab.tabbarDNDObserver.isDraggingAllTabs(remoteTab)) {
-				w.close();
-			}
-			else {
-				let actionInfo = {
-						action : remoteTab.__treestyletab__toBeDuplicated ? this.kACTION_DUPLICATE : this.kACTION_IMPORT
-					};
-
-				let b = this.browser;
-				let blankTab;
-				this.Deferred
-					.next(function() {
-						var blankTab = b.selectedTab;
-						b.treeStyleTab.tabbarDNDObserver.performDrop(actionInfo, remoteTab);
-						return blankTab;
-					})
-					.next(function(aBlankTab) {
-						b.removeTab(aBlankTab);
-						remoteTab = null;
-						remoteBrowser = null;
-						remoteWindow = null
-						remoteService = null;
-						remoteMultipleTabService = null;
-					})
-					.error(this.defaultDeferredErrorHandler);
-			}
-			return true;
-		}
-		return false;
-	},
-	tearOffSubTreeFromRemote : function() { return this.tearOffSubtreeFromRemote.apply(this, arguments); }, // obsolete, for backward compatibility
- 
-	onPrintPreviewEnter : function TSTWindow_onPrintPreviewEnter() 
-	{
-		var d = this.document;
-		var event = d.createEvent('Events');
-		event.initEvent(this.kEVENT_TYPE_PRINT_PREVIEW_ENTERED, true, false);
-		d.documentElement.dispatchEvent(event);
-
-		// for backward compatibility
-		event = d.createEvent('Events');
-		event.initEvent(this.kEVENT_TYPE_PRINT_PREVIEW_ENTERED.replace(/^nsDOM/, ''), true, false);
-		d.documentElement.dispatchEvent(event);
-	},
- 
-	onPrintPreviewExit : function TSTWindow_onPrintPreviewExit() 
-	{
-		var d = this.document;
-		var event = d.createEvent('Events');
-		event.initEvent(this.kEVENT_TYPE_PRINT_PREVIEW_EXITED, true, false);
-		d.documentElement.dispatchEvent(event);
-
-		// for backward compatibility
-		event = d.createEvent('Events');
-		event.initEvent(this.kEVENT_TYPE_PRINT_PREVIEW_EXITED.replace(/^nsDOM/, ''), true, false);
-		d.documentElement.dispatchEvent(event);
-	},
-  
-	observe : function TSTWindow_observe(aSubject, aTopic, aData) 
-	{
-		switch (aTopic)
-		{
-			case 'nsPref:changed':
-				this.onPrefChange(aData);
-				return;
-		}
-	},
-	get restoringTree() {
-		if (this._restoringTree || !!this.restoringCount)
-			return true;
-
-		var count = 0;
-		this.browser.visibleTabs.some(function(aTab) {
-			if (aTab.linkedBrowser.__treestyletab__toBeRestored)
-				count++;
-			return count > 1;
-		});
-		return count > 1;
-	},
-	set restoringTree(aValue) {
-		return this._restoringTree = !!aValue;
-	},
-	_restoringTree : false,
- 
-/* Pref Listener */ 
-	
-	domains : [ 
-		'extensions.treestyletab',
-		'browser.ctrlTab.previews'
-	],
- 
-	onPrefChange : function TSTWindow_onPrefChange(aPrefName) 
-	{
-		var value = this.getPref(aPrefName);
-		switch (aPrefName)
-		{
-			case 'extensions.treestyletab.tabbar.autoHide.mode':
-				// don't set on this time, because appearance of all tabbrowsers are not updated yet.
-				// this.autoHide.mode = utils.getTreePref('tabbar.autoHide.mode');
-			case 'extensions.treestyletab.tabbar.autoShow.accelKeyDown':
-			case 'extensions.treestyletab.tabbar.autoShow.tabSwitch':
-			case 'extensions.treestyletab.tabbar.autoShow.feedback':
-				this.autoHideWindow.updateKeyListeners(this.window);
-				break;
-
-			case 'extensions.treestyletab.tabbar.style':
-			case 'extensions.treestyletab.tabbar.position':
-				this.themeManager.set(this.getPref('extensions.treestyletab.tabbar.style'), this.position);
-				break;
-
-			case 'browser.ctrlTab.previews':
-				this.autoHideWindow.updateKeyListeners(this.window);
-			case 'extensions.treestyletab.autoCollapseExpandSubtreeOnSelect.whileFocusMovingByShortcut':
-			case 'extensions.treestyletab.autoCollapseExpandSubtreeOnSelect':
-				if (this.shouldListenKeyEventsForAutoExpandByFocusChange)
-					this.startListenKeyEventsFor(this.LISTEN_FOR_AUTOEXPAND_BY_FOCUSCHANGE);
-				else
-					this.endListenKeyEventsFor(this.LISTEN_FOR_AUTOEXPAND_BY_FOCUSCHANGE);
-				break;
-
-			default:
-				break;
-		}
-	}
-  
-}; 
-  
+/* ***** BEGIN LICENSE BLOCK ***** 
+ * Version: MPL 1.1/GPL 2.0/LGPL 2.1
+ *
+ * The contents of this file are subject to the Mozilla Public License Version
+ * 1.1 (the "License"); you may not use this file except in compliance with
+ * the License. You may obtain a copy of the License at
+ * http://www.mozilla.org/MPL/
+ *
+ * Software distributed under the License is distributed on an "AS IS" basis,
+ * WITHOUT WARRANTY OF ANY KIND, either express or implied. See the License
+ * for the specific language governing rights and limitations under the
+ * License.
+ *
+ * The Original Code is the Tree Style Tab.
+ *
+ * The Initial Developer of the Original Code is YUKI "Piro" Hiroshi.
+ * Portions created by the Initial Developer are Copyright (C) 2012
+ * the Initial Developer. All Rights Reserved.
+ *
+ * Contributor(s): YUKI "Piro" Hiroshi <piro.outsider.reflex@gmail.com>
+ *
+ * Alternatively, the contents of this file may be used under the terms of
+ * either the GNU General Public License Version 2 or later (the "GPL"), or
+ * the GNU Lesser General Public License Version 2.1 or later (the "LGPL"),
+ * in which case the provisions of the GPL or the LGPL are applicable instead
+ * of those above. If you wish to allow use of your version of this file only
+ * under the terms of either the GPL or the LGPL, and not to allow others to
+ * use your version of this file under the terms of the MPL, indicate your
+ * decision by deleting the provisions above and replace them with the notice
+ * and other provisions required by the GPL or the LGPL. If you do not delete
+ * the provisions above, a recipient may use your version of this file under
+ * the terms of any one of the MPL, the GPL or the LGPL.
+ *
+ * ***** END LICENSE BLOCK ******/
+ 
+const EXPORTED_SYMBOLS = ['TreeStyleTabWindow']; 
+
+const Cc = Components.classes;
+const Ci = Components.interfaces;
+
+Components.utils.import('resource://gre/modules/XPCOMUtils.jsm');
+
+XPCOMUtils.defineLazyModuleGetter(this, "prefs",
+  'resource://treestyletab-modules/lib/prefs.js');
+XPCOMUtils.defineLazyModuleGetter(this, 'UninstallationListener',
+  'resource://treestyletab-modules/lib/UninstallationListener.js');
+
+XPCOMUtils.defineLazyModuleGetter(this, "Services", "resource://gre/modules/Services.jsm");
+
+Components.utils.import('resource://treestyletab-modules/base.js');
+XPCOMUtils.defineLazyModuleGetter(this, 'TreeStyleTabBrowser', 'resource://treestyletab-modules/browser.js');
+XPCOMUtils.defineLazyModuleGetter(this, 'utils', 'resource://treestyletab-modules/utils.js', 'TreeStyleTabUtils');
+XPCOMUtils.defineLazyModuleGetter(this, 'AutoHideWindow', 'resource://treestyletab-modules/autoHide.js');
+XPCOMUtils.defineLazyModuleGetter(this, 'TreeStyleTabThemeManager', 'resource://treestyletab-modules/themeManager.js');
+
+
+function TreeStyleTabWindow(aWindow) 
+{
+	this.window = aWindow;
+	this.document = aWindow.document;
+
+	this._restoringTabs = [];
+	this._shownPopups = [];
+	this.restoringCount = 0;
+
+	aWindow.addEventListener('DOMContentLoaded', this, true);
+	aWindow.addEventListener('load', this, false);
+	aWindow.TreeStyleTabService = this;
+
+	XPCOMUtils.defineLazyModuleGetter(aWindow, 'TreeStyleTabBrowser', 'resource://treestyletab-modules/browser.js');
+}
+
+TreeStyleTabWindow.prototype = {
+	
+	base : TreeStyleTabBase, 
+	__proto__ : TreeStyleTabBase,
+ 
+	window : null, 
+	document : null,
+	get MutationObserver()
+	{
+		return this.window.MutationObserver || this.window.MozMutationObserver;
+	},
+ 
+/* API */ 
+	
+	changeTabbarPosition : function TSTWindow_changeTabbarPosition(aNewPosition) /* PUBLIC API (obsolete, for backward compatibility) */ 
+	{
+		this.position = aNewPosition;
+	},
+ 
+	get position() /* PUBLIC API */ 
+	{
+		return this.preInitialized && this.browser.treeStyleTab ?
+					this.browser.treeStyleTab.position :
+					this.base.position ;
+	},
+	set position(aValue)
+	{
+		if ('UndoTabService' in this.window && this.window.UndoTabService.isUndoable()) {
+			var current = this.base.position;
+			var self = this;
+			this.window.UndoTabService.doOperation(
+				function() {
+					self.base.position = aValue;
+				},
+				{
+					label  : self.treeBundle.getString('undo_changeTabbarPosition_label'),
+					name   : 'treestyletab-changeTabbarPosition',
+					data   : {
+						oldPosition : current,
+						newPosition : aValue
+					}
+				}
+			);
+		}
+		else {
+			this.base.position = aValue;
+		}
+		return aValue;
+	},
+ 
+	undoChangeTabbarPosition : function TSTWindow_undoChangeTabbarPosition() /* PUBLIC API */ 
+	{
+		return this.base.undoChangeTabbarPosition();
+	},
+ 
+	redoChangeTabbarPosition : function TSTWindow_redoChangeTabbarPosition() /* PUBLIC API */ 
+	{
+		return this.base.redoChangeTabbarPosition();
+	},
+ 
+	get treeViewEnabled() /* PUBLIC API */ 
+	{
+		return this.base.treeViewEnabled;
+	},
+	set treeViewEnabled(aValue)
+	{
+		return this.base.treeViewEnabled = aValue;
+	},
+ 
+	get useTMPSessionAPI() /* PUBLIC API */ 
+	{
+		return this.base.useTMPSessionAPI;
+	},
+	set useTMPSessionAPI(aValue)
+	{
+		return this.base.useTMPSessionAPI = aValue;
+	},
+ 
+	get browser() 
+	{
+		var w = this.window;
+		this.assertBeforeDestruction(w);
+		return 'SplitBrowser' in w ? w.SplitBrowser.activeBrowser :
+			w.gBrowser ;
+	},
+ 
+	get browserBottomBox()
+	{
+		return this.document.getElementById('browser-bottombox');
+	},
+ 
+	get isPopupWindow() 
+	{
+		return this.document && this.document.documentElement.getAttribute('chromehidden') != '';
+	},
+  
+/* backward compatibility */ 
+	getTempTreeStyleTab : function TSTWindow_getTempTreeStyleTab(aTabBrowser)
+	{
+		return aTabBrowser.treeStyleTab || new TreeStyleTabBrowser(this, aTabBrowser);
+	},
+	
+	initTabAttributes : function TSTWindow_initTabAttributes(aTab, aTabBrowser) 
+	{
+		var b = aTabBrowser || this.getTabBrowserFromChild(aTab);
+		this.getTempTreeStyleTab(b).initTabAttributes(aTab);
+	},
+ 
+	initTabContents : function TSTWindow_initTabContents(aTab, aTabBrowser) 
+	{
+		var b = aTabBrowser || this.getTabBrowserFromChild(aTab);
+		this.getTempTreeStyleTab(b).initTabContents(aTab);
+	},
+ 
+	initTabContentsOrder : function TSTWindow_initTabContentsOrder(aTab, aTabBrowser) 
+	{
+		var b = aTabBrowser || this.getTabBrowserFromChild(aTab);
+		this.getTempTreeStyleTab(b).initTabContentsOrder(aTab);
+	},
+  
+/* Utilities */ 
+	
+	stopRendering : function TSTWindow_stopRendering() 
+	{
+		this.window['piro.sakura.ne.jp'].stopRendering.stop();
+	},
+	startRendering : function TSTWindow_startRendering()
+	{
+		this.window['piro.sakura.ne.jp'].stopRendering.start();
+	},
+ 
+	getPropertyPixelValue : function TSTWindow_getPropertyPixelValue(aElementOrStyle, aProp) 
+	{
+		var style = aElementOrStyle instanceof Ci.nsIDOMCSSStyleDeclaration ?
+					aElementOrStyle :
+					this.window.getComputedStyle(aElementOrStyle, null) ;
+		return Number(style.getPropertyValue(aProp).replace(/px$/, ''));
+	},
+ 
+	get isToolbarCustomizing() 
+	{
+		var w = this.window;
+		var toolbox = w.gToolbox || w.gNavToolbox;
+		return toolbox && toolbox.customizing;
+	},
+ 
+	get maximized() 
+	{
+		var sizemode = this.document.documentElement.getAttribute('sizemode');
+		return (
+			this.window.fullScreen ||
+			this.window.windowState == this.window.STATE_MAXIMIZED ||
+			sizemode == 'maximized' ||
+			sizemode == 'fullscreen'
+		);
+	},
+ 
+	maxTabbarWidth : function TSTWindow_maxTabbarWidth(aWidth, aTabBrowser) 
+	{
+		aTabBrowser = aTabBrowser || this.browser;
+		var safePadding = 20; // for window border, etc.
+		var windowWidth = this.maximized ? this.window.screen.availWidth - safePadding : this.window.outerWidth ;
+		var rootWidth = parseInt(this.document.documentElement.getAttribute('width') || 0);
+		var max = Math.max(windowWidth, rootWidth);
+		return Math.max(0, Math.min(aWidth, max * this.MAX_TABBAR_SIZE_RATIO));
+	},
+ 
+	maxTabbarHeight : function TSTWindow_maxTabbarHeight(aHeight, aTabBrowser) 
+	{
+		aTabBrowser = aTabBrowser || this.browser;
+		var safePadding = 20; // for window border, etc.
+		var windowHeight = this.maximized ? this.window.screen.availHeight - safePadding : this.window.outerHeight ;
+		var rootHeight = parseInt(this.document.documentElement.getAttribute('height') || 0);
+		var max = Math.max(windowHeight, rootHeight);
+		return Math.max(0, Math.min(aHeight, max * this.MAX_TABBAR_SIZE_RATIO));
+	},
+ 
+	shouldOpenSearchResultAsChild : function TSTWindow_shouldOpenSearchResultAsChild(aTerm) 
+	{
+		aTerm = aTerm.replace(/^\s+|\s+$/g, '');
+
+		var mode = utils.getTreePref('autoAttach.searchResult');
+		if (mode == this.kSEARCH_RESULT_ATTACH_ALWAYS) {
+			return true;
+		}
+		else if (!aTerm || mode == this.kSEARCH_RESULT_DO_NOT_ATTACH) {
+			return false;
+		}
+
+		var w = this.document.commandDispatcher.focusedWindow;
+		if (!w || w.top != this.browser.contentWindow)
+			w = this.browser.contentWindow;
+
+		return (function(aWindow) {
+			if (!aWindow || !(aWindow instanceof Ci.nsIDOMWindow))
+				return false;
+			var selection = aWindow.getSelection();
+			if (selection && selection.toString().replace(/^\s+|\s+$/g, '') == aTerm)
+				return true;
+			return aWindow.frames ? Array.slice(aWindow.frames).some(arguments.callee) : false ;
+		})(w);
+	},
+	kSEARCH_RESULT_DO_NOT_ATTACH      : 0,
+	kSEARCH_RESULT_ATTACH_IF_SELECTED : 1,
+	kSEARCH_RESULT_ATTACH_ALWAYS      : 2,
+ 
+	get isAutoHide() 
+	{
+		return this.window.fullScreen ?
+				(
+					this.getPref('browser.fullscreen.autohide') &&
+					utils.getTreePref('tabbar.autoHide.mode.fullscreen')
+				) :
+				utils.getTreePref('tabbar.autoHide.mode');
+	},
+ 
+	get autoHideWindow() 
+	{
+		if (!this._autoHideWindow) {
+			this._autoHideWindow = new AutoHideWindow(this.window);
+		}
+		return this._autoHideWindow;
+	},
+ 
+	get themeManager() 
+	{
+		if (!this._themeManager) {
+			this._themeManager = new TreeStyleTabThemeManager(this.window);
+		}
+		return this._themeManager;
+	},
+  
+/* Initializing */ 
+	
+	preInit : function TSTWindow_preInit() 
+	{
+		if (this.preInitialized) return;
+		this.preInitialized = true;
+
+		var w = this.window;
+		w.removeEventListener('DOMContentLoaded', this, true);
+		if (w.location.href.indexOf('chrome://browser/content/browser.xul') != 0)
+			return;
+
+		w.addEventListener('SSTabRestoring', this, true);
+
+		w.TreeStyleTabWindowHelper.preInit();
+
+		// initialize theme
+		this.onPrefChange('extensions.treestyletab.tabbar.style');
+	},
+	preInitialized : false,
+ 
+	init : function TSTWindow_init() 
+	{
+		var w = this.window;
+		w.removeEventListener('load', this, false);
+
+		w.addEventListener('unload', this, false);
+
+		if (
+			w.location.href.indexOf('chrome://browser/content/browser.xul') != 0 ||
+			!this.browser
+			)
+			return;
+
+		if (this.initialized) return;
+
+		if (!this.preInitialized) {
+			this.preInit();
+		}
+		w.removeEventListener('SSTabRestoring', this, true);
+
+		var d = this.document;
+		d.addEventListener('popupshowing', this, false);
+		d.addEventListener('popuphiding', this, true);
+		d.addEventListener(this.kEVENT_TYPE_TAB_COLLAPSED_STATE_CHANGED, this, false);
+		d.addEventListener(this.kEVENT_TYPE_TABBAR_POSITION_CHANGED,     this, false);
+		d.addEventListener(this.kEVENT_TYPE_TABBAR_STATE_CHANGED,        this, false);
+		d.addEventListener(this.kEVENT_TYPE_FOCUS_NEXT_TAB,              this, false);
+
+		if (this.MutationObserver)
+			this.initBrowserBottomBoxObserver();
+
+		var appcontent = d.getElementById('appcontent');
+		appcontent.addEventListener('SubBrowserAdded', this, false);
+		appcontent.addEventListener('SubBrowserRemoveRequest', this, false);
+
+		w.addEventListener('UIOperationHistoryUndo:TabbarOperations', this, false);
+		w.addEventListener('UIOperationHistoryRedo:TabbarOperations', this, false);
+
+		this.addPrefListener(this);
+
+		this.initUninstallationListener();
+
+		w.TreeStyleTabWindowHelper.onBeforeBrowserInit();
+		this.initTabBrowser(this.browser);
+		w.TreeStyleTabWindowHelper.onAfterBrowserInit();
+
+		this.processRestoredTabs();
+		this.updateTabsOnTop();
+
+		// Init autohide service only if it have to be activated.
+		if (this.isAutoHide)
+			this.onPrefChange('extensions.treestyletab.tabbar.autoHide.mode');
+
+		this.onPrefChange('extensions.treestyletab.autoCollapseExpandSubtreeOnSelect.whileFocusMovingByShortcut');
+
+		this.initialized = true;
+	},
+	initialized : false,
+	
+	initUninstallationListener : function TSTWindow_initUninstallationListener() 
+	{
+		var restorePrefs = function() {
+				if (prefs.getPref('extensions.treestyletab.tabsOnTop.originalState')) {
+					prefs.clearPref('extensions.treestyletab.tabsOnTop.originalState');
+					try {
+						this.browser.treeStyleTab.position = 'top';
+					}
+					catch(e) {
+					}
+					this.window.TabsOnTop.enabled = true;
+				}
+
+				let restorePrefs = [
+						'browser.tabs.loadFolderAndReplace',
+						'browser.tabs.insertRelatedAfterCurrent',
+						'extensions.stm.tabBarMultiRows' // Super Tab Mode
+					];
+				for (let i = 0, maxi = restorePrefs.length; i < maxi; i++)
+				{
+					let pref = restorePrefs[i];
+					let backup = prefs.getPref(pref+'.backup');
+					if (backup === null) continue;
+					// we have to set to ".override" pref, to avoid unexpectedly reset by the preference listener.
+					prefs.setPref(pref+'.override', backup);
+					// restore user preference.
+					prefs.setPref(pref, backup);
+					// clear backup pref.
+					prefs.clearPref(pref+'.backup');
+				}
+			}.bind(this);
+		new UninstallationListener({
+			id : 'treestyletab@piro.sakura.ne.jp',
+			onuninstalled : restorePrefs,
+			ondisabled : restorePrefs
+		});
+	},
+ 
+	initTabBrowser : function TSTWindow_initTabBrowser(aTabBrowser) 
+	{
+		if (aTabBrowser.localName != 'tabbrowser') return;
+		(new TreeStyleTabBrowser(this, aTabBrowser)).init();
+	},
+ 
+	updateAllTabsButton : function TSTWindow_updateAllTabsButton(aTabBrowser) 
+	{
+		var d = this.document;
+		aTabBrowser = aTabBrowser || this.browser;
+		var allTabsButton = d.getElementById('alltabs-button') ||
+				( // Tab Mix Plus
+					utils.getTreePref('compatibility.TMP') &&
+					d.getAnonymousElementByAttribute(aTabBrowser.mTabContainer, 'anonid', 'alltabs-button')
+				);
+
+		if (allTabsButton && allTabsButton.hasChildNodes() && aTabBrowser.treeStyleTab)
+			allTabsButton.firstChild.setAttribute('position', aTabBrowser.treeStyleTab.isVertical ? 'before_start' : 'after_end' );
+	},
+ 
+	updateAllTabsPopup : function TSTWindow_updateAllTabsPopup(aEvent) 
+	{
+		if (!utils.getTreePref('enableSubtreeIndent.allTabsPopup')) return;
+
+		var items = Array.slice(aEvent.originalTarget.childNodes);
+		var firstItemIndex = 0;
+		// ignore menu items inserted by Weave (Firefox Sync), Tab Utilities, and others.
+		for (let i = 0, maxi = items.length; i < maxi; i++)
+		{
+			let item = items[i];
+			if (
+				item.getAttribute('anonid') ||
+				item.id ||
+				item.hidden ||
+				item.localName != 'menuitem'
+				)
+				firstItemIndex = i + 1;
+		}
+		items = items.slice(firstItemIndex);
+
+		var b = this.getTabBrowserFromChild(aEvent.originalTarget) || this.browser;
+		var tabs = this.getTabs(b);
+		for (let i = 0, maxi = tabs.length; i < maxi; i++)
+		{
+			items[i].style.marginLeft = tabs[i].getAttribute(this.kNEST)+'em';
+		}
+	},
+ 
+	initBrowserBottomBoxObserver : function TSTWindow_initBrowserBottomBoxObserver() 
+	{
+		var self = this;
+		this.browserBottomBoxObserver = new this.MutationObserver(function(aMutations, aObserver) {
+			self.handleMutations(aMutations, aObserver);
+		});
+		this.browserBottomBoxObserver.observe(this.browserBottomBox, { childList : true });
+		this.initBrowserBottomBoxChildListeners();
+	},
+ 
+	initBrowserBottomBoxChildListeners : function TSTWindow_initBrowserBottomBoxChildListeners() 
+	{
+		Array.forEach(this.browserBottomBox.childNodes, function(aChild) {
+			var observer = aChild.__treestyletab__attributeObserver;
+			if (!observer) {
+				var self = this;
+				observer = new this.MutationObserver(function(aMutations, aObserver) {
+					self.handleMutations(aMutations, aObserver);
+				});
+				observer.observe(aChild, { attributes : true });
+				aChild.__treestyletab__attributeObserver = observer;
+			}
+		}, this)
+	},
+  
+	destroy : function TSTWindow_destroy() 
+	{
+		var w = this.window;
+		if (this.browser) {
+			this.base.inWindowDestoructionProcess = true;
+			try {
+				w.removeEventListener('unload', this, false);
+
+				this.autoHideWindow.destroy();
+				delete this._autoHideWindow;
+
+				this.themeManager.destroy();
+				delete this._themeManager;
+
+				this.browser.treeStyleTab.saveCurrentState();
+				this.destroyTabBrowser(this.browser);
+
+				this.endListenKeyEventsFor(this.LISTEN_FOR_AUTOHIDE);
+				this.endListenKeyEventsFor(this.LISTEN_FOR_AUTOEXPAND_BY_FOCUSCHANGE);
+
+				let d = this.document;
+				d.removeEventListener('popupshowing', this, false);
+				d.removeEventListener('popuphiding', this, true);
+				d.removeEventListener(this.kEVENT_TYPE_TAB_COLLAPSED_STATE_CHANGED, this, false);
+				d.removeEventListener(this.kEVENT_TYPE_TABBAR_POSITION_CHANGED,     this, false);
+				d.removeEventListener(this.kEVENT_TYPE_TABBAR_STATE_CHANGED,        this, false);
+				d.removeEventListener(this.kEVENT_TYPE_FOCUS_NEXT_TAB,              this, false);
+
+				if (this.browserBottomBoxObserver) {
+					this.destroyBrowserBottomBoxChildListeners();
+					this.browserBottomBoxObserver.disconnect();
+					delete this.browserBottomBoxObserver;
+				}
+
+				for (let i = 0, maxi = this._tabFocusAllowance.length; i < maxi; i++)
+				{
+					w.removeEventListener(this.kEVENT_TYPE_FOCUS_NEXT_TAB, this._tabFocusAllowance[i], false);
+				}
+
+				var appcontent = d.getElementById('appcontent');
+				appcontent.removeEventListener('SubBrowserAdded', this, false);
+				appcontent.removeEventListener('SubBrowserRemoveRequest', this, false);
+
+				w.removeEventListener('UIOperationHistoryUndo:TabbarOperations', this, false);
+				w.removeEventListener('UIOperationHistoryRedo:TabbarOperations', this, false);
+
+				this.removePrefListener(this);
+			}
+			catch(e) {
+				throw e;
+			}
+			finally {
+				this.base.inWindowDestoructionProcess = false;
+			}
+		}
+
+		delete w.TreeStyleTabService;
+		delete this.window;
+		delete this.document;
+	},
+	
+	destroyTabBrowser : function TSTWindow_destroyTabBrowser(aTabBrowser) 
+	{
+		if (aTabBrowser.localName != 'tabbrowser') return;
+		aTabBrowser.treeStyleTab.destroy();
+		delete aTabBrowser.treeStyleTab;
+	},
+ 
+	destroyBrowserBottomBoxChildListeners : function TSTWindow_destroyBrowserBottomBoxChildListeners() 
+	{
+		Array.forEach(this.browserBottomBox.childNodes, function(aChild) {
+			var observer = aChild.__treestyletab__attributeObserver;
+			if (observer) {
+				observer.disconnect();
+				delete aChild.__treestyletab__attributeObserver;
+			}
+		}, this)
+	},
+   
+/* Event Handling */ 
+	
+	handleEvent : function TSTWindow_handleEvent(aEvent) 
+	{
+		switch (aEvent.type)
+		{
+			case 'DOMContentLoaded':
+				return this.preInit();
+
+			case 'load':
+				return this.init();
+
+			case 'unload':
+				return this.destroy();
+
+			case 'SSTabRestoring':
+				return this.onTabRestored(aEvent);
+
+			case 'popupshowing':
+				this.onPopupShown(aEvent.originalTarget);
+				if ((aEvent.originalTarget.getAttribute('anonid') || aEvent.originalTarget.id) == 'alltabs-popup')
+					this.updateAllTabsPopup(aEvent);
+				return;
+
+			case 'popuphiding':
+				return this.onPopupHidden(aEvent.originalTarget);
+
+			case this.kEVENT_TYPE_TAB_COLLAPSED_STATE_CHANGED:
+				return this.updateAeroPeekPreviews();
+
+			case this.kEVENT_TYPE_TABBAR_POSITION_CHANGED:
+			case this.kEVENT_TYPE_TABBAR_STATE_CHANGED:
+				return this.updateTabsOnTop();
+
+			case this.kEVENT_TYPE_FOCUS_NEXT_TAB:
+				return this.onFocusNextTab(aEvent);
+
+			case 'keydown':
+				return this.onKeyDown(aEvent);
+
+			case 'keyup':
+			case 'keypress':
+				return this.onKeyRelease(aEvent);
+
+			case 'mousedown':
+				return this.onTabbarResizeStart(aEvent);
+
+			case 'mouseup':
+				return this.onTabbarResizeEnd(aEvent);
+
+			case 'mousemove':
+				return this.onTabbarResizing(aEvent);
+
+			case 'dblclick':
+				return this.onTabbarReset(aEvent);
+
+			case 'click':
+				return this.handleNewTabActionOnButton(aEvent);
+
+			case 'SubBrowserAdded':
+				return this.initTabBrowser(aEvent.originalTarget.browser);
+
+			case 'SubBrowserRemoveRequest':
+				return this.destroyTabBrowser(aEvent.originalTarget.browser);
+
+			case 'UIOperationHistoryUndo:TabbarOperations':
+				switch (aEvent.entry.name)
+				{
+					case 'treestyletab-changeTabbarPosition':
+						this.position = aEvent.entry.data.oldPosition;
+						return;
+					case 'treestyletab-changeTabbarPosition-private':
+						aEvent.entry.data.target.treeStyleTab.position = aEvent.entry.data.oldPosition;
+						return;
+				}
+				return;
+
+			case 'UIOperationHistoryRedo:TabbarOperations':
+				switch (aEvent.entry.name)
+				{
+					case 'treestyletab-changeTabbarPosition':
+						this.position = aEvent.entry.data.newPosition;
+						return;
+					case 'treestyletab-changeTabbarPosition-private':
+						aEvent.entry.data.target.treeStyleTab.position = aEvent.entry.data.newPosition;
+						return;
+				}
+				return;
+		}
+	},
+	
+	keyEventListening      : false, 
+	keyEventListeningFlags : 0,
+
+	LISTEN_FOR_AUTOHIDE                  : 1,
+	LISTEN_FOR_AUTOEXPAND_BY_FOCUSCHANGE : 2,
+	
+	startListenKeyEventsFor : function TSTWindow_startListenKeyEventsFor(aReason) 
+	{
+		if (this.keyEventListeningFlags & aReason) return;
+		if (!this.keyEventListening) {
+			let w = this.window;
+			w.addEventListener('keydown',  this, true);
+			w.addEventListener('keyup',    this, true);
+			w.addEventListener('keypress', this, true);
+			this.keyEventListening = true;
+		}
+		this.keyEventListeningFlags |= aReason;
+	},
+ 
+	endListenKeyEventsFor : function TSTWindow_endListenKeyEventsFor(aReason) 
+	{
+		if (!(this.keyEventListeningFlags & aReason)) return;
+		this.keyEventListeningFlags ^= aReason;
+		if (!this.keyEventListeningFlags && this.keyEventListening) {
+			let w = this.window;
+			w.removeEventListener('keydown',  this, true);
+			w.removeEventListener('keyup',    this, true);
+			w.removeEventListener('keypress', this, true);
+			this.keyEventListening = false;
+		}
+	},
+ 
+	onKeyDown : function TSTWindow_onKeyDown(aEvent) 
+	{
+		/**
+		 * On Mac OS X, default accel key is the Command key (metaKey), but
+		 * Cmd-Tab is used to switch applications by the OS itself. So Firefox
+		 * uses Ctrl-Tab to switch tabs on all platforms.
+		 */
+		// this.accelKeyPressed = this.isAccelKeyPressed(aEvent);
+		this.accelKeyPressed = aEvent.ctrlKey || aEvent.keyCode == Ci.nsIDOMKeyEvent.DOM_VK_CONTROL;
+
+		var left  = aEvent.keyCode == Ci.nsIDOMKeyEvent.DOM_VK_LEFT;
+		var right = aEvent.keyCode == Ci.nsIDOMKeyEvent.DOM_VK_RIGHT;
+		var up    = aEvent.keyCode == Ci.nsIDOMKeyEvent.DOM_VK_UP;
+		var down  = aEvent.keyCode == Ci.nsIDOMKeyEvent.DOM_VK_DOWN;
+		if (
+			this.FocusManager &&
+			this.FocusManager.focusedElement == this.browser.selectedTab &&
+			(up || down || left || right)
+			)
+			this.arrowKeyEventOnTab = {
+				keyCode  : aEvent.keyCode,
+				left     : left,
+				right    : right,
+				up       : up,
+				down     : down,
+				altKey   : aEvent.altKey,
+				ctrlKey  : aEvent.ctrlKey,
+				metaKey  : aEvent.metaKey,
+				shiftKey : aEvent.shiftKey
+			};
+
+		var b = this.browser;
+		var data = {
+				sourceEvent : aEvent
+			};
+
+		/* PUBLIC API */
+		this.fireDataContainerEvent(this.kEVENT_TYPE_TAB_FOCUS_SWITCHING_KEY_DOWN, b, true, false, data);
+		// for backward compatibility
+		this.fireDataContainerEvent(this.kEVENT_TYPE_TAB_FOCUS_SWITCHING_KEY_DOWN.replace(/^nsDOM/, ''), b, true, false, data);
+	},
+	accelKeyPressed : false,
+	arrowKeyEventOnTab : null,
+ 
+	onKeyRelease : function TSTWindow_onKeyRelease(aEvent) 
+	{
+		var b = this.browser;
+		if (!b || !b.treeStyleTab) return;
+		var sv = b.treeStyleTab;
+
+		var scrollDown,
+			scrollUp;
+
+		// this.accelKeyPressed = this.isAccelKeyPressed(aEvent);
+		this.accelKeyPressed = aEvent.ctrlKey || aEvent.keyCode == Ci.nsIDOMKeyEvent.DOM_VK_CONTROL;
+		this.window.setTimeout(function(aSelf) {
+			aSelf.arrowKeyEventOnTab = null;
+		}, 10, this);
+
+		var standBy = scrollDown = scrollUp = (!aEvent.altKey && this.accelKeyPressed);
+
+		scrollDown = scrollDown && (
+				!aEvent.shiftKey &&
+				(
+					aEvent.keyCode == aEvent.DOM_VK_TAB ||
+					aEvent.keyCode == aEvent.DOM_VK_PAGE_DOWN
+				)
+			);
+
+		scrollUp = scrollUp && (
+				aEvent.shiftKey ? (aEvent.keyCode == aEvent.DOM_VK_TAB) : (aEvent.keyCode == aEvent.DOM_VK_PAGE_UP)
+			);
+
+		var onlyShiftKey = (!aEvent.shiftKey && aEvent.keyCode == 16 && (aEvent.type == 'keyup' || aEvent.charCode == 0));
+
+		var data = {
+				scrollDown   : scrollDown,
+				scrollUp     : scrollUp,
+				standBy      : standBy,
+				onlyShiftKey : onlyShiftKey,
+				sourceEvent  : aEvent
+			};
+
+		if (
+			scrollDown ||
+			scrollUp ||
+			( // when you release "shift" key
+				standBy && onlyShiftKey
+			)
+			) {
+			/* PUBLIC API */
+			this.fireDataContainerEvent(this.kEVENT_TYPE_TAB_FOCUS_SWITCHING_START, b, true, false, data);
+			// for backward compatibility
+			this.fireDataContainerEvent(this.kEVENT_TYPE_TAB_FOCUS_SWITCHING_START.replace(/^nsDOM/, ''), b, true, false, data);
+			return;
+		}
+
+		// when you just release accel key...
+
+		/* PUBLIC API */
+		let (event) {
+			this.fireDataContainerEvent(this.kEVENT_TYPE_TAB_FOCUS_SWITCHING_END, b, true, false, data);
+			// for backward compatibility
+			this.fireDataContainerEvent(this.kEVENT_TYPE_TAB_FOCUS_SWITCHING_END.replace(/^nsDOM/, ''), b, true, false, data);
+		}
+
+		if (this._tabShouldBeExpandedAfterKeyReleased) {
+			let tab = this._tabShouldBeExpandedAfterKeyReleased;
+			if (this.hasChildTabs(tab) &&
+				this.isSubtreeCollapsed(tab)) {
+				this.getTabBrowserFromChild(tab)
+						.treeStyleTab
+						.collapseExpandTreesIntelligentlyFor(tab);
+			}
+		}
+		this._tabShouldBeExpandedAfterKeyReleased = null;
+	},
+ 
+	get shouldListenKeyEventsForAutoExpandByFocusChange() 
+	{
+		return !this.ctrlTabPreviewsEnabled &&
+				(
+					utils.getTreePref('autoExpandSubtreeOnSelect.whileFocusMovingByShortcut') ||
+					utils.getTreePref('autoCollapseExpandSubtreeOnSelect')
+				);
+	},
+ 
+	get ctrlTabPreviewsEnabled() 
+	{
+		return 'allTabs' in this.window &&
+				this.getPref('browser.ctrlTab.previews');
+	},
+   
+	onTabbarResizeStart : function TSTWindow_onTabbarResizeStart(aEvent) 
+	{
+		if (aEvent.button != 0)
+			return;
+
+		if (!this.isEventFiredOnGrippy(aEvent))
+			aEvent.stopPropagation();
+
+		if ('setCapture' in aEvent.currentTarget)
+			aEvent.currentTarget.setCapture(true);
+
+		aEvent.currentTarget.addEventListener('mousemove', this, false);
+
+		var b = this.getTabBrowserFromChild(aEvent.currentTarget);
+		var box = aEvent.currentTarget.id == 'treestyletab-tabbar-resizer-splitter' ?
+					this.getTabStrip(b) :
+					b.treeStyleTab.tabStripPlaceHolder || b.tabContainer ;
+		this.tabbarResizeStartWidth  = box.boxObject.width;
+		this.tabbarResizeStartHeight = box.boxObject.height;
+		this.tabbarResizeStartX = aEvent.screenX;
+		this.tabbarResizeStartY = aEvent.screenY;
+	},
+	onTabbarResizeEnd : function TSTWindow_onTabbarResizeEnd(aEvent)
+	{
+		if (this.tabbarResizeStartWidth < 0)
+			return;
+
+		var target = aEvent.currentTarget;
+		var b = this.getTabBrowserFromChild(target);
+
+		aEvent.stopPropagation();
+		if ('releaseCapture' in target)
+			target.releaseCapture();
+
+		target.removeEventListener('mousemove', this, false);
+
+		this.tabbarResizeStartWidth  = -1;
+		this.tabbarResizeStartHeight = -1;
+		this.tabbarResizeStartX = -1;
+		this.tabbarResizeStartY = -1;
+
+		this.Deferred.next(function() {
+			b.treeStyleTab.fixTooNarrowTabbar();
+		}).error(this.defaultDeferredErrorHandler);
+	},
+	onTabbarResizing : function TSTWindow_onTabbarResizing(aEvent)
+	{
+		var target = aEvent.currentTarget;
+		var b = this.getTabBrowserFromChild(target);
+
+		var expanded = target.id == 'treestyletab-tabbar-resizer-splitter';
+		if (expanded)
+			aEvent.stopPropagation();
+
+		var width = this.tabbarResizeStartWidth;
+		var height = this.tabbarResizeStartHeight;
+		var pos = b.treeStyleTab.position;
+		if (b.treeStyleTab.isVertical) {
+			let delta = aEvent.screenX - this.tabbarResizeStartX;
+			width += (pos == 'left' ? delta : -delta );
+			width = this.maxTabbarWidth(width, b);
+			if (expanded || b.treeStyleTab.autoHide.expanded) {
+				this.setPrefForActiveWindow(function() {
+					utils.setTreePref('tabbar.width', width);
+				});
+				if (b.treeStyleTab.autoHide.mode == b.treeStyleTab.autoHide.kMODE_SHRINK &&
+					b.treeStyleTab.tabStripPlaceHolder)
+					b.treeStyleTab.tabStripPlaceHolder.setAttribute('width', utils.getTreePref('tabbar.shrunkenWidth'));
+			}
+			else {
+				this.setPrefForActiveWindow(function() {
+					utils.setTreePref('tabbar.shrunkenWidth', width);
+				});
+			}
+		}
+		else {
+			let delta = aEvent.screenY - this.tabbarResizeStartY;
+			height += (pos == 'top' ? delta : -delta );
+			this.setPrefForActiveWindow(function() {
+				utils.setTreePref('tabbar.height', this.maxTabbarHeight(height, b));
+			});
+		}
+		b.treeStyleTab.updateFloatingTabbar(this.kTABBAR_UPDATE_BY_TABBAR_RESIZE);
+	},
+	tabbarResizeStartWidth  : -1,
+	tabbarResizeStartHeight : -1,
+	tabbarResizeStartX : -1,
+	tabbarResizeStartY : -1,
+ 
+	onTabbarReset : function TSTWindow_onTabbarReset(aEvent) 
+	{
+		if (aEvent.button != 0)
+			return;
+		var b = this.getTabBrowserFromChild(aEvent.currentTarget);
+		if (b) {
+			b.treeStyleTab.resetTabbarSize();
+			aEvent.stopPropagation();
+		}
+	},
+ 
+	onFocusNextTab : function TSTWindow_onFocusNextTab(aEvent) 
+	{
+		var tab = aEvent.originalTarget;
+		var b = this.getTabBrowserFromChild(tab);
+		if (
+			this.getPref('browser.tabs.selectOwnerOnClose') &&
+			tab.owner &&
+			(
+				!b._removingTabs ||
+				b._removingTabs.indexOf(tab.owner) < 0
+			)
+			)
+			aEvent.preventDefault();
+	},
+ 
+	showHideSubtreeMenuItem : function TSTWindow_showHideSubtreeMenuItem(aMenuItem, aTabs) 
+	{
+		if (!aMenuItem ||
+			aMenuItem.getAttribute('hidden') == 'true' ||
+			!aTabs ||
+			!aTabs.length)
+			return;
+
+		var hasSubtree = false;
+		for (var i = 0, maxi = aTabs.length; i < maxi; i++)
+		{
+			if (!this.hasChildTabs(aTabs[i])) continue;
+			hasSubtree = true;
+			break;
+		}
+		if (hasSubtree)
+			aMenuItem.removeAttribute('hidden');
+		else
+			aMenuItem.setAttribute('hidden', true);
+	},
+	showHideSubTreeMenuItem : function() { return this.showHideSubtreeMenuItem.apply(this, arguments); }, // obsolete, for backward compatibility
+ 
+	updateAeroPeekPreviews : function TSTWindow_updateAeroPeekPreviews() 
+	{
+		var w = this.window;
+		if (
+			this.updateAeroPeekPreviewsTimer ||
+			!this.getPref('browser.taskbar.previews.enable') ||
+			!utils.getTreePref('taskbarPreviews.hideCollapsedTabs') ||
+			!('Win7Features' in w) ||
+			!w.Win7Features ||
+			!this.AeroPeek ||
+			!this.AeroPeek.windows
+			)
+			return;
+
+		this.updateAeroPeekPreviewsTimer = w.setTimeout(function(aSelf) {
+			aSelf.updateAeroPeekPreviewsTimer = null;
+			try {
+				aSelf.updateAeroPeekPreviewsInternal();
+			}
+			catch(e) {
+				dump(e+'\n');
+				aSelf.updateAeroPeekPreviews();
+			}
+		}, 250, this);
+	},
+	updateAeroPeekPreviewsTimer : null,
+	updateAeroPeekPreviewsInternal : function TSTWindow_updateAeroPeekPreviewsInternal()
+	{
+		if (
+			!this.getPref('browser.taskbar.previews.enable') ||
+			!utils.getTreePref('taskbarPreviews.hideCollapsedTabs')
+			)
+			return;
+
+		this.AeroPeek.windows.some(function(aTabWindow) {
+			if (aTabWindow.win == this.window) {
+				let previews = aTabWindow.previews;
+				for (let i = 0, maxi = previews.length; i < maxi; i++)
+				{
+					let preview = previews[i];
+					if (!preview) continue;
+					let tab = preview.controller.wrappedJSObject.tab;
+					preview.visible = !this.isCollapsed(tab);
+				}
+				this.AeroPeek.checkPreviewCount();
+				return true;
+			}
+			return false;
+		}, this);
+	},
+ 
+	updateTabsOnTop : function TSTWindow_updateTabsOnTop() 
+	{
+		var w = this.window;
+		if (
+			this.isPopupWindow ||
+			this.tabsOnTopChangingByUI ||
+			this.tabsOnTopChangingByTST ||
+			!('TabsOnTop' in w) ||
+			!('enabled' in w.TabsOnTop)
+			)
+			return;
+
+		this.tabsOnTopChangingByTST = true;
+
+		try {
+			var TabsOnTop = w.TabsOnTop;
+			var originalState = utils.getTreePref('tabsOnTop.originalState');
+			if (originalState === null) {
+				let current = this.getDefaultPref('browser.tabs.onTop') === null ?
+								TabsOnTop.enabled :
+								this.getPref('browser.tabs.onTop') ;
+				utils.setTreePref('tabsOnTop.originalState', originalState = current);
+			}
+
+			if (this.browser.treeStyleTab.position != 'top' ||
+				!this.browser.treeStyleTab.fixed) {
+				if (TabsOnTop.enabled)
+					TabsOnTop.enabled = false;
+			}
+			else {
+				if (TabsOnTop.enabled != originalState)
+					TabsOnTop.enabled = originalState;
+				utils.clearTreePref('tabsOnTop.originalState');
+			}
+		}
+		finally {
+			this.tabsOnTopChangingByTST = false;
+		}
+	},
+ 
+	onPopupShown : function TSTWindow_onPopupShown(aPopup) 
+	{
+		if (!aPopup.boxObject ||
+			this.evaluateXPath(
+				'parent::*/ancestor-or-self::*[local-name()="tooltip" or local-name()="panel" or local-name()="popup" or local-name()="menupopup"]',
+				aPopup,
+				Ci.nsIDOMXPathResult.BOOLEAN_TYPE
+			).booleanValue)
+			return;
+
+		this.window.setTimeout(function(aSelf) {
+			if ((!aPopup.boxObject.width && !aPopup.boxObject.height) ||
+				aPopup.boxObject.popupState == 'closed')
+				return;
+
+			var id = aPopup.id;
+			var item = id && aSelf.document.getElementById(id) ? id : aPopup ;
+			var index = aSelf._shownPopups.indexOf(item);
+			if (index < 0)
+				aSelf._shownPopups.push(item);
+		}, 10, this);
+	},
+ 
+	onPopupHidden : function TSTWindow_onPopupHidden(aPopup) 
+	{
+		var id = aPopup.id;
+		aPopup = id && this.document.getElementById(id) ? id : aPopup ;
+		var index = this._shownPopups.indexOf(aPopup);
+		if (index > -1)
+			this._shownPopups.splice(index, 1);
+	},
+ 
+	isPopupShown : function TSTWindow_isPopupShown() 
+	{
+		this._shownPopups = this._shownPopups.filter(function(aItem) {
+			if (typeof aItem == 'string')
+				aItem = this.document.getElementById(aItem);
+			return (
+				aItem &&
+				aItem.getAttribute(this.kIGNORE_POPUP_STATE) != 'true' &&
+				aItem.boxObject &&
+				(aItem.boxObject.width || aItem.boxObject.height) &&
+				aItem.state != 'closed'
+			);
+		}, this);
+		return this._shownPopups.length > 0;
+	},
+ 
+	kNEWTAB_DO_NOTHING           : -1,
+	kNEWTAB_OPEN_AS_ORPHAN       : 0,
+	kNEWTAB_OPEN_AS_CHILD        : 1,
+	kNEWTAB_OPEN_AS_SIBLING      : 2,
+	kNEWTAB_OPEN_AS_NEXT_SIBLING : 3,
+	_handleNewTabCommand : function TSTWindow_handleNewTabCommand(aBaseTab, aBehavior) 
+	{
+		switch (aBehavior)
+		{
+			case this.kNEWTAB_OPEN_AS_ORPHAN:
+			case this.kNEWTAB_DO_NOTHING:
+			default:
+				break;
+			case this.kNEWTAB_OPEN_AS_CHILD:
+				this.readyToOpenChildTabNow(aBaseTab);
+				break;
+			case this.kNEWTAB_OPEN_AS_SIBLING:
+				let (parentTab = this.getParentTab(aBaseTab)) {
+					if (parentTab)
+						this.readyToOpenChildTabNow(parentTab);
+				}
+				break;
+			case this.kNEWTAB_OPEN_AS_NEXT_SIBLING:
+				this.readyToOpenNextSiblingTabNow(aBaseTab);
+				break;
+		}
+	},
+ 
+	onBeforeNewTabCommand : function TSTWindow_onBeforeNewTabCommand(aTabBrowser) 
+	{
+		var self = this.windowService || this;
+		if (self._clickEventOnNewTabButtonHandled)
+			return;
+
+		var b = aTabBrowser || this.browser;
+		this._handleNewTabCommand(b.selectedTab, utils.getTreePref('autoAttach.newTabCommand'));
+	},
+ 
+	handleNewTabActionOnButton : function TSTWindow_handleNewTabActionOnButton(aEvent) 
+	{
+		// ignore non new-tab commands (middle click, Ctrl-click)
+		if (aEvent.button != 1 && (aEvent.button != 0 || !this.isAccelKeyPressed(aEvent)))
+			return;
+
+		var newTabButton = this.getNewTabButtonFromEvent(aEvent);
+		if (newTabButton) {
+			this._handleNewTabCommand(this.browser.selectedTab, utils.getTreePref('autoAttach.newTabButton'));
+			let self = this.windowService || this;
+			self._clickEventOnNewTabButtonHandled = true;
+			this.Deferred.next(function() {
+				self._clickEventOnNewTabButtonHandled = false;
+			});
+		}
+		else if (aEvent.target.id == 'urlbar-go-button' || aEvent.target.id == 'go-button') {
+			this._handleNewTabCommand(this.browser.selectedTab, utils.getTreePref('autoAttach.goButton'));
+		}
+	},
+	_clickEventOnNewTabButtonHandled : false,
+ 
+	onBeforeTabDuplicate : function TSTWindow_onBeforeTabDuplicate(aTab, aWhere, aDelta) 
+	{
+		if (aWhere && aWhere.indexOf('tab') != 0)
+			return;
+
+		var b = this.getTabBrowserFromChild(aTab) || this.browser;
+		var behaviorPref = !aDelta ? 'autoAttach.duplicateTabCommand' :
+							aDelta < 0 ? 'autoAttach.duplicateTabCommand.back' :
+										'autoAttach.duplicateTabCommand.forward'
+		var behavior = utils.getTreePref(behaviorPref);
+		this._handleNewTabCommand(aTab || b.selectedTab, behavior);
+	},
+ 
+	onBeforeOpenLink : function TSTWindow_onBeforeOpenLink(aWhere, aOwner) 
+	{
+		if (aWhere == 'tab' || aWhere == 'tabshifted')
+			this.readyToOpenChildTab(aOwner);
+	},
+ 
+	onBeforeOpenLinkWithParams : function TSTWindow_onBeforeOpenLinkWithParams(aParams) 
+	{
+		if (aParams.linkNode &&
+			!this.checkToOpenChildTab(aParams.linkNode.ownerDocument.defaultView))
+			this.readyToOpenChildTab(aParams.linkNode.ownerDocument.defaultView);
+	},
+ 
+	onBeforeOpenNewTabByThirdParty : function TSTWindow_onBeforeOpenNewTabByThirdParty(aOwner) 
+	{
+		if (!this.checkToOpenChildTab(aOwner))
+			this.readyToOpenChildTab(aOwner);
+	},
+ 
+	onBeforeBrowserAccessOpenURI : function TSTWindow_onBeforeBrowserAccessOpenURI(aOpener, aWhere) 
+	{
+		if (aOpener && aWhere == Ci.nsIBrowserDOMWindow.OPEN_NEWTAB)
+			this.readyToOpenChildTab(aOpener);
+	},
+ 
+	onBeforeViewMedia : function TSTWindow_onBeforeViewMedia(aEvent, aOwner) 
+	{
+		if (String(this.window.whereToOpenLink(aEvent, false, true)).indexOf('tab') == 0)
+			this.readyToOpenChildTab(aOwner);
+	},
+ 
+	onBeforeBrowserSearch : function TSTWindow_onBeforeBrowserSearch(aTerm, aForceNewTab) 
+	{
+		if ((arguments.length == 1 || aForceNewTab) &&
+			this.shouldOpenSearchResultAsChild(aTerm))
+			this.readyToOpenChildTab();
+	},
+  
+/* Tree Style Tabの初期化が行われる前に復元されたセッションについてツリー構造を復元 */ 
+	
+	onTabRestored : function TSTWindow_onTabRestored(aEvent) 
+	{
+		this._restoringTabs.push(aEvent.originalTarget);
+	},
+ 
+	processRestoredTabs : function TSTWindow_processRestoredTabs() 
+	{
+		for (let i = 0, maxi = this._restoringTabs.length; i < maxi; i++)
+		{
+			let tab = this._restoringTabs[i];
+			try {
+				let b = this.getTabBrowserFromChild(aTab);
+				if (b) b.treeStyleTab.handleRestoredTab(aTab);
+			}
+			catch(e) {
+			}
+		}
+		this._restoringTabs = [];
+	},
+ 
+	handleMutations : function TSTWindow_handleMutations(aMutations, aObserver) 
+	{
+		aMutations.forEach(function(aMutation) {
+			switch (aMutation.type)
+			{
+				case 'childList':
+					this.destroyBrowserBottomBoxChildListeners();
+					this.initBrowserBottomBoxChildListeners();
+					break;
+
+				case 'attributes':
+					if (aMutation.attributeName == 'hidden' ||
+						aMutation.attributeName == 'collapsed')
+						this.browser.treeStyleTab.updateFloatingTabbar(this.kTABBAR_UPDATE_BY_WINDOW_RESIZE);
+					break;
+			}
+		}, this);
+	},
+  
+/* Commands */ 
+	
+	setTabbarWidth : function TSTWindow_setTabbarWidth(aWidth, aForceExpanded) /* PUBLIC API */ 
+	{
+		this.browser.treeStyleTab.autoHide.setWidth(aWidth, aForceExpanded);
+	},
+ 
+	setContentWidth : function TSTWindow_setContentWidth(aWidth, aKeepWindowSize) /* PUBLIC API */ 
+	{
+		var w = this.window;
+		var treeStyleTab = this.browser.treeStyleTab;
+		var strip = treeStyleTab.tabStrip;
+		var tabbarWidth = treeStyleTab.splitterWidth + (treeStyleTab.isVertical ? strip.boxObject.width : 0 );
+		var contentWidth = this.browser.boxObject.width - tabbarWidth;
+		if (aKeepWindowSize ||
+			w.fullScreen ||
+			w.windowState != Ci.nsIDOMChromeWindow.STATE_NORMAL) {
+			this.setTabbarWidth(Math.max(10, this.browser.boxObject.width - aWidth));
+		}
+		else if (tabbarWidth + aWidth <= w.screen.availWidth) {
+			w.resizeBy(aWidth - contentWidth, 0);
+		}
+		else {
+			w.resizeBy(w.screen.availWidth - w.outerWidth, 0);
+			this.setTabbarWidth(this.browser.boxObject.width - aWidth);
+		}
+	},
+ 
+	toggleAutoHide : function TSTWindow_toggleAutoHide(aTabBrowser) /* PUBLIC API, for backward compatibility */ 
+	{
+		this.autoHideWindow.toggleMode(aTabBrowser || this.browser);
+	},
+ 
+	toggleFixed : function TSTWindow_toggleFixed(aTabBrowser) /* PUBLIC API */ 
+	{
+		var b = aTabBrowser || this.browser;
+		var orient = b.treeStyleTab.isVertical ? 'vertical' : 'horizontal' ;
+
+		var newFixed = b.getAttribute(this.kFIXED+'-'+orient) != 'true';
+		this.setTabbrowserAttribute(this.kFIXED+'-'+orient, newFixed || null, b);
+		this.setPrefForActiveWindow(function() {
+			b.treeStyleTab.fixed = newFixed;
+			utils.setTreePref('tabbar.fixed.'+orient, newFixed);
+		});
+
+		b.treeStyleTab.updateTabbarState();
+	},
+ 
+	removeTabSubtree : function TSTWindow_removeTabSubtree(aTabOrTabs, aOnlyChildren) 
+	{
+		var tabs = this.gatherSubtreeMemberTabs(aTabOrTabs, aOnlyChildren);
+		if (!this.warnAboutClosingTabs(tabs.length))
+			return;
+
+		if (aOnlyChildren)
+			tabs = this.gatherSubtreeMemberTabs(aTabOrTabs);
+
+		var allSubtrees = this.splitTabsToSubtrees(tabs);
+		for (let i = 0, maxi = allSubtrees.length; i < maxi; i++)
+		{
+			let subtreeTabs = allSubtrees[i];
+			if (!this.fireTabSubtreeClosingEvent(subtreeTabs[0], subtreeTabs))
+				continue;
+			let b = this.getTabBrowserFromChild(subtreeTabs[0]);
+			if (aOnlyChildren)
+				subtreeTabs = subtreeTabs.slice(1);
+			if (!subtreeTabs.length)
+				continue;
+			this.stopRendering();
+			this.markAsClosedSet(subtreeTabs);
+			for (let i = subtreeTabs.length-1; i > -1; i--)
+			{
+				b.removeTab(subtreeTabs[i], { animate : true });
+			}
+			this.startRendering();
+			this.fireTabSubtreeClosedEvent(b, subtreeTabs[0], subtreeTabs)
+		}
+	},
+	removeTabSubTree : function() { return this.removeTabSubtree.apply(this, arguments); }, // obsolete, for backward compatibility
+	
+	fireTabSubtreeClosingEvent : function TSTWindow_fireTabSubtreeClosingEvent(aParentTab, aClosedTabs) 
+	{
+		var b = this.getTabBrowserFromChild(aParentTab);
+		var data = {
+				parent : aParentTab,
+				tabs   : aClosedTabs
+			};
+		var canClose = (
+			/* PUBLIC API */
+			this.fireDataContainerEvent(this.kEVENT_TYPE_SUBTREE_CLOSING, b, true, true, data) &&
+			// for backward compatibility
+			this.fireDataContainerEvent(this.kEVENT_TYPE_SUBTREE_CLOSING.replace(/^nsDOM/, ''), b, true, true, data)
+		);
+		return canClose;
+	},
+ 
+	fireTabSubtreeClosedEvent : function TSTWindow_fireTabSubtreeClosedEvent(aTabBrowser, aParentTab, aClosedTabs) 
+	{
+		aClosedTabs = aClosedTabs.filter(function(aTab) { return !aTab.parentNode; });
+		var data = {
+				parent : aParentTab,
+				tabs   : aClosedTabs
+			};
+
+		/* PUBLIC API */
+		this.fireDataContainerEvent(this.kEVENT_TYPE_SUBTREE_CLOSED, aTabBrowser, true, false, data);
+		// for backward compatibility
+		this.fireDataContainerEvent(this.kEVENT_TYPE_SUBTREE_CLOSED.replace(/^nsDOM/, ''), aTabBrowser, true, false, data);
+	},
+ 
+	warnAboutClosingTabSubtreeOf : function TSTWindow_warnAboutClosingTabSubtreeOf(aTab) 
+	{
+		if (!this.shouldCloseTabSubtreeOf(aTab))
+			return true;
+
+		var tabs = [aTab].concat(this.getDescendantTabs(aTab));
+		return this.warnAboutClosingTabs(tabs.length);
+	},
+	warnAboutClosingTabSubTreeOf : function() { return this.warnAboutClosingTabSubtreeOf.apply(this, arguments); }, // obsolete, for backward compatibility
+ 
+	warnAboutClosingTabs : function TSTWindow_warnAboutClosingTabs(aTabsCount) 
+	{
+		if (
+			aTabsCount <= 1 ||
+			!this.getPref('browser.tabs.warnOnClose')
+			)
+			return true;
+		var checked = { value:true };
+		var w = this.window;
+		w.focus();
+		var shouldClose = Services.prompt.confirmEx(w,
+				this.tabbrowserBundle.getString('tabs.closeWarningTitle'),
+				this.tabbrowserBundle.getFormattedString('tabs.closeWarningMultipleTabs', [aTabsCount]),
+				(Services.prompt.BUTTON_TITLE_IS_STRING * Services.prompt.BUTTON_POS_0) +
+				(Services.prompt.BUTTON_TITLE_CANCEL * Services.prompt.BUTTON_POS_1),
+				this.tabbrowserBundle.getString('tabs.closeButtonMultiple'),
+				null, null,
+				this.tabbrowserBundle.getString('tabs.closeWarningPromptMe'),
+				checked
+			) == 0;
+		if (shouldClose && !checked.value)
+			this.setPref('browser.tabs.warnOnClose', false);
+		return shouldClose;
+	},
+  
+	reloadTabSubtree : function TSTWindow_reloadTabSubtree(aTabOrTabs, aOnlyChildren) 
+	{
+		var tabs = this.gatherSubtreeMemberTabs(aTabOrTabs, aOnlyChildren);
+		var b = this.getTabBrowserFromChild(tabs[0]);
+		for (var i = tabs.length-1; i > -1; i--)
+		{
+			b.reloadTab(tabs[i]);
+		}
+	},
+	reloadTabSubTree : function() { return this.reloadTabSubtree.apply(this, arguments); }, // obsolete, for backward compatibility
+ 
+	createSubtree : function TSTWindow_createSubtree(aTabs) 
+	{
+		aTabs = this.getRootTabs(aTabs);
+		if (!aTabs.length) return;
+
+		var b = this.getTabBrowserFromChild(aTabs[0]);
+
+		var parent = this.getParentTab(aTabs[0]);
+
+		var next = aTabs[0];
+		while (
+			(next = this.getNextSiblingTab(next)) &&
+			aTabs.indexOf(next) > -1
+		);
+
+		var root = utils.getTreePref('createSubtree.underParent') ?
+					b.addTab(this.getGroupTabURI()) :
+					aTabs.shift() ;
+		var self = this;
+		this.Deferred.next(function(self) {
+			for (let i = 0, maxi = aTabs.length; i < maxi; i++)
+			{
+				let tab = aTabs[i];
+				b.treeStyleTab.attachTabTo(tab, root);
+				b.treeStyleTab.collapseExpandTab(tab, false);
+			}
+			if (parent) {
+				b.treeStyleTab.attachTabTo(root, parent, {
+					insertBefore : next
+				});
+			}
+			else if (next) {
+				b.treeStyleTab.moveTabSubtreeTo(root, next._tPos);
+			}
+		}).error(this.defaultDeferredErrorHandler);
+	},
+	createSubTree : function() { return this.createSubtree.apply(this, arguments); }, // obsolete, for backward compatibility
+	
+	canCreateSubtree : function TSTWindow_canCreateSubtree(aTabs) 
+	{
+		aTabs = this.getRootTabs(aTabs);
+		if (aTabs.length < 2) return false;
+
+		var lastParent = this.getParentTab(aTabs[0]);
+		for (let i = 1, maxi = aTabs.length-1; i < maxi; i++)
+		{
+			let parent = this.getParentTab(aTabs[i]);
+			if (!lastParent || parent != lastParent) return true;
+			lastParent = parent;
+		}
+		return this.getChildTabs(lastParent).length != aTabs.length;
+	},
+	canCreateSubTree : function() { return this.canCreateSubtree.apply(this, arguments); }, // obsolete, for backward compatibility
+ 
+	getRootTabs : function TSTWindow_getRootTabs(aTabs) 
+	{
+		var roots = [];
+		if (!aTabs || !aTabs.length) return roots;
+		aTabs = this.cleanUpTabsArray(aTabs);
+		for (let i = 0, maxi = aTabs.length; i < maxi; i++)
+		{
+			let tab = aTabs[i];
+			let parent = this.getParentTab(tab);
+			if (parent && aTabs.indexOf(parent) > -1) continue;
+			roots.push(tab);
+		}
+		return roots;
+	},
+  
+	collapseExpandAllSubtree : function TSTWindow_collapseExpandAllSubtree(aCollapse) 
+	{
+		Services.obs.notifyObservers(
+			this.window,
+			this.kTOPIC_COLLAPSE_EXPAND_ALL,
+			(aCollapse ? 'collapse' : 'open' )
+		);
+	},
+ 
+	promoteTab : function TSTWindow_promoteTab(aTab) /* PUBLIC API */ 
+	{
+		var b = this.getTabBrowserFromChild(aTab);
+		var sv = b.treeStyleTab;
+
+		var parent = sv.getParentTab(aTab);
+		if (!parent) return;
+
+		var nextSibling = sv.getNextSiblingTab(parent);
+
+		var grandParent = sv.getParentTab(parent);
+		if (grandParent) {
+			sv.attachTabTo(aTab, grandParent, {
+				insertBefore : nextSibling
+			});
+		}
+		else {
+			sv.detachTab(aTab);
+			let index = nextSibling ? nextSibling._tPos : b.mTabContainer.childNodes.length ;
+			if (index > aTab._tPos) index--;
+			b.moveTabTo(aTab, index);
+		}
+	},
+	
+	promoteCurrentTab : function TSTWindow_promoteCurrentTab() /* PUBLIC API */ 
+	{
+		this.promoteTab(this.browser.selectedTab);
+	},
+  
+	demoteTab : function TSTWindow_demoteTab(aTab) /* PUBLIC API */ 
+	{
+		var b = this.getTabBrowserFromChild(aTab);
+		var sv = b.treeStyleTab;
+
+		var previous = this.getPreviousSiblingTab(aTab);
+		if (previous)
+			sv.attachTabTo(aTab, previous);
+	},
+	
+	demoteCurrentTab : function TSTWindow_demoteCurrentTab() /* PUBLIC API */ 
+	{
+		this.demoteTab(this.browser.selectedTab);
+	},
+  
+	expandTreeAfterKeyReleased : function TSTWindow_expandTreeAfterKeyReleased(aTab) 
+	{
+		if (utils.getTreePref('autoCollapseExpandSubtreeOnSelect.whileFocusMovingByShortcut')) return;
+		this._tabShouldBeExpandedAfterKeyReleased = aTab || null;
+	},
+	_tabShouldBeExpandedAfterKeyReleased : null,
+ 
+	removeAllTabsBut : function TSTWindow_removeAllTabsBut(aTab) 
+	{
+		var keepTabs = [aTab].concat(this.getDescendantTabs(aTab));
+		var b = this.getTabBrowserFromChild(aTab);
+		var closeTabs = this.getTabs(b).filter(function(aTab) {
+						return keepTabs.indexOf(aTab) < 0 && !aTab.hasAttribute('pinned');
+					});
+
+		if (!this.warnAboutClosingTabs(closeTabs.length))
+			return;
+
+		this.stopRendering();
+		this.markAsClosedSet(closeTabs);
+		var tabs = closeTabs.reverse();
+		for (let i = 0, maxi = tabs.length; i < maxi; i++)
+		{
+			b.removeTab(tabs[i]);
+		}
+		this.startRendering();
+	},
+ 
+	// For backward compatibility. You should use DOM event to block TST's focus handling.
+	registerTabFocusAllowance : function TSTWindow_registerTabFocusAllowance(aProcess) /* PUBLIC API */ 
+	{
+		var listener = {
+				process : aProcess,
+				handleEvent : function(aEvent) {
+					var tab = aEvent.originalTarget;
+					var b = tab.__treestyletab__linkedTabBrowser;
+					if (!this.process.call(b.treeStyleTab, b))
+						aEvent.preventDefault();
+				}
+			};
+		this.window.addEventListener(this.kEVENT_TYPE_FOCUS_NEXT_TAB, listener, false);
+		this._tabFocusAllowance.push(listener);
+	},
+	_tabFocusAllowance : [],
+ 
+	tearOffSubtreeFromRemote : function TSTWindow_tearOffSubtreeFromRemote() 
+	{
+		var w = this.window;
+		var remoteTab = w.arguments[0];
+		var remoteWindow  = remoteTab.ownerDocument.defaultView;
+		var remoteService = remoteWindow.TreeStyleTabService;
+		var remoteMultipleTabService = remoteWindow.MultipleTabService;
+		if (remoteService.hasChildTabs(remoteTab) ||
+			(remoteMultipleTabService && remoteMultipleTabService.isSelected(remoteTab))) {
+			let remoteBrowser = remoteService.getTabBrowserFromChild(remoteTab);
+			if (remoteBrowser.treeStyleTab.tabbarDNDObserver.isDraggingAllTabs(remoteTab)) {
+				w.close();
+			}
+			else {
+				let actionInfo = {
+						action : remoteTab.__treestyletab__toBeDuplicated ? this.kACTION_DUPLICATE : this.kACTION_IMPORT
+					};
+
+				let b = this.browser;
+				let blankTab;
+				this.Deferred
+					.next(function() {
+						var blankTab = b.selectedTab;
+						b.treeStyleTab.tabbarDNDObserver.performDrop(actionInfo, remoteTab);
+						return blankTab;
+					})
+					.next(function(aBlankTab) {
+						b.removeTab(aBlankTab);
+						remoteTab = null;
+						remoteBrowser = null;
+						remoteWindow = null
+						remoteService = null;
+						remoteMultipleTabService = null;
+					})
+					.error(this.defaultDeferredErrorHandler);
+			}
+			return true;
+		}
+		return false;
+	},
+	tearOffSubTreeFromRemote : function() { return this.tearOffSubtreeFromRemote.apply(this, arguments); }, // obsolete, for backward compatibility
+ 
+	onPrintPreviewEnter : function TSTWindow_onPrintPreviewEnter() 
+	{
+		var d = this.document;
+		var event = d.createEvent('Events');
+		event.initEvent(this.kEVENT_TYPE_PRINT_PREVIEW_ENTERED, true, false);
+		d.documentElement.dispatchEvent(event);
+
+		// for backward compatibility
+		event = d.createEvent('Events');
+		event.initEvent(this.kEVENT_TYPE_PRINT_PREVIEW_ENTERED.replace(/^nsDOM/, ''), true, false);
+		d.documentElement.dispatchEvent(event);
+	},
+ 
+	onPrintPreviewExit : function TSTWindow_onPrintPreviewExit() 
+	{
+		var d = this.document;
+		var event = d.createEvent('Events');
+		event.initEvent(this.kEVENT_TYPE_PRINT_PREVIEW_EXITED, true, false);
+		d.documentElement.dispatchEvent(event);
+
+		// for backward compatibility
+		event = d.createEvent('Events');
+		event.initEvent(this.kEVENT_TYPE_PRINT_PREVIEW_EXITED.replace(/^nsDOM/, ''), true, false);
+		d.documentElement.dispatchEvent(event);
+	},
+  
+	observe : function TSTWindow_observe(aSubject, aTopic, aData) 
+	{
+		switch (aTopic)
+		{
+			case 'nsPref:changed':
+				this.onPrefChange(aData);
+				return;
+		}
+	},
+	get restoringTree() {
+		if (this._restoringTree || !!this.restoringCount)
+			return true;
+
+		var count = 0;
+		this.browser.visibleTabs.some(function(aTab) {
+			if (aTab.linkedBrowser.__treestyletab__toBeRestored)
+				count++;
+			return count > 1;
+		});
+		return count > 1;
+	},
+	set restoringTree(aValue) {
+		return this._restoringTree = !!aValue;
+	},
+	_restoringTree : false,
+ 
+/* Pref Listener */ 
+	
+	domains : [ 
+		'extensions.treestyletab',
+		'browser.ctrlTab.previews'
+	],
+ 
+	onPrefChange : function TSTWindow_onPrefChange(aPrefName) 
+	{
+		var value = this.getPref(aPrefName);
+		switch (aPrefName)
+		{
+			case 'extensions.treestyletab.tabbar.autoHide.mode':
+				// don't set on this time, because appearance of all tabbrowsers are not updated yet.
+				// this.autoHide.mode = utils.getTreePref('tabbar.autoHide.mode');
+			case 'extensions.treestyletab.tabbar.autoShow.accelKeyDown':
+			case 'extensions.treestyletab.tabbar.autoShow.tabSwitch':
+			case 'extensions.treestyletab.tabbar.autoShow.feedback':
+				this.autoHideWindow.updateKeyListeners(this.window);
+				break;
+
+			case 'extensions.treestyletab.tabbar.style':
+			case 'extensions.treestyletab.tabbar.position':
+				this.themeManager.set(this.getPref('extensions.treestyletab.tabbar.style'), this.position);
+				break;
+
+			case 'browser.ctrlTab.previews':
+				this.autoHideWindow.updateKeyListeners(this.window);
+			case 'extensions.treestyletab.autoCollapseExpandSubtreeOnSelect.whileFocusMovingByShortcut':
+			case 'extensions.treestyletab.autoCollapseExpandSubtreeOnSelect':
+				if (this.shouldListenKeyEventsForAutoExpandByFocusChange)
+					this.startListenKeyEventsFor(this.LISTEN_FOR_AUTOEXPAND_BY_FOCUSCHANGE);
+				else
+					this.endListenKeyEventsFor(this.LISTEN_FOR_AUTOEXPAND_BY_FOCUSCHANGE);
+				break;
+
+			default:
+				break;
+		}
+	}
+  
+}; 
+  