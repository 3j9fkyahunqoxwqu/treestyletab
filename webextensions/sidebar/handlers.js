--- conflicted
+++ resolved
@@ -304,14 +304,9 @@
   let lastMousedown = gLastMousedown[aEvent.button];
 
   let serializedTab = tab && serializeTabForTSTAPI(tab);
-<<<<<<< HEAD
   let canceled = false;
-  if (serializedTab && gLastMousedown) {
-    const results = await sendTSTAPIMessage(Object.assign({}, gLastMousedown.detail, {
-=======
   if (serializedTab && lastMousedown) {
-    sendTSTAPIMessage(Object.assign({}, lastMousedown.detail, {
->>>>>>> 0fbac995
+    const results = await sendTSTAPIMessage(Object.assign({}, lastMousedown.detail, {
       type:    kTSTAPI_NOTIFY_TAB_MOUSEUP,
       tab:     serializedTab,
       window:  gTargetWindow
@@ -356,45 +351,21 @@
     log('onMouseUp ', lastMousedown.detail);
 
   var handled = false;
-<<<<<<< HEAD
   if (!canceled) {
-    const actionForNewTabCommand = gLastMousedown.detail.isAccelClick ?
+    const actionForNewTabCommand = lastMousedown.detail.isAccelClick ?
       configs.autoAttachOnNewTabButtonMiddleClick :
       configs.autoAttachOnNewTabCommand;
     if (isEventFiredOnNewTabButton(aEvent) &&
-        gLastMousedown.detail.button != 2) {
+        lastMousedown.detail.button != 2) {
       if (configs.logOnMouseEvent)
         log('click on the new tab button');
       handleNewTabAction(aEvent, {
         action: actionForNewTabCommand
-=======
-  var actionForNewTabCommand = lastMousedown.detail.isAccelClick ?
-    configs.autoAttachOnNewTabButtonMiddleClick :
-    configs.autoAttachOnNewTabCommand;
-  if (isEventFiredOnNewTabButton(aEvent) &&
-      lastMousedown.detail.button != 2) {
-    if (configs.logOnMouseEvent)
-      log('click on the new tab button');
-    handleNewTabAction(aEvent, {
-      action: actionForNewTabCommand
-    });
-    handled = true;
-  }
-  else if (tab/* && warnAboutClosingTabSubtreeOf(tab)*/ &&
-           lastMousedown.detail.isMiddleClick) { // Ctrl-click doesn't close tab on Firefox's tab bar!
-    if (configs.logOnMouseEvent)
-      log('middle click on a tab');
-    //log('middle-click to close');
-    confirmToCloseTabs(getCountOfClosingTabs(tab))
-      .then(aConfirmed => {
-        if (aConfirmed)
-          removeTabInternally(tab, { inRemote: true });
->>>>>>> 0fbac995
       });
       handled = true;
     }
     else if (tab/* && warnAboutClosingTabSubtreeOf(tab)*/ &&
-             gLastMousedown.detail.isMiddleClick) { // Ctrl-click doesn't close tab on Firefox's tab bar!
+             lastMousedown.detail.isMiddleClick) { // Ctrl-click doesn't close tab on Firefox's tab bar!
       if (configs.logOnMouseEvent)
         log('middle click on a tab');
       //log('middle-click to close');
