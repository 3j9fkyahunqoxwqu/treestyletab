--- conflicted
+++ resolved
@@ -42,7 +42,6 @@
 
 .tab.active {
   --tab-surface: Highlight;
-  color: HighlightText;
   --throbber-color: HighlightText;
   --tab-border: Highlight;
   --tab-text: HighlightText;
@@ -53,7 +52,6 @@
   --throbber-color: Highlight;
 }
 
-<<<<<<< HEAD
 .tab.active .twisty,
 .tab.active .label,
 .tab.active .counter,
@@ -61,13 +59,9 @@
   --tab-text: HighlightText;
 }
 
-=======
-.tab,
->>>>>>> 56c7b2df
 .newtab-button-box {
   border-style: solid;
   border-width: 1px;
-  border-color: ThreeDHighlight;
 }
 
 
