/*
# This Source Code Form is subject to the terms of the Mozilla Public
# License, v. 2.0. If a copy of the MPL was not distributed with this
# file, You can obtain one at http://mozilla.org/MPL/2.0/.
*/
'use strict';

<<<<<<< HEAD
if (!window.initialized) {
  let gTitle;
  let gTitleField;
  let gTemporaryCheck;

  document.title = getTitle();

  function getTitle() {
    const params = location.search.split('#')[0];
    let title = params.match(/[&?]title=([^&;]*)/);
    if (!title)
      title = params.match(/^\?([^&;]*)/);
    return title && decodeURIComponent(title[1]) ||
             browser.i18n.getMessage('groupTab_label_default');
  }
=======
/* global l10n: false */

window.gTemporaryCheck = undefined;
window.gTitle = undefined;
window.gTitleField = undefined;

document.title = getTitle();

function getTitle() {
  const params = location.search.split('#')[0];
  let title = params.match(/[&?]title=([^&;]*)/);
  if (!title)
    title = params.match(/^\?([^&;]*)/);
  return title && decodeURIComponent(title[1]) ||
           browser.i18n.getMessage('groupTab_label_default');
}

function isTemporary() {
  const params = location.search.split('#')[0];
  return /[&?]temporary=true/.test(params);
}
>>>>>>> ed19fb53

  function setTitle(title) {
    document.title = gTitle.textContent = gTitleField.value = title;
    updateParameters({ title });
  }

<<<<<<< HEAD
  function isTemporary() {
    const params = location.search.split('#')[0];
    return /[&?]temporary=true/.test(params);
  }

  function getOpenerTabId() {
    const params = location.search.split('#')[0];
    const matched = params.match(/[&?]openerTabId=([^&;]*)/);
    return matched && matched[1];
  }
=======
function enterTitleEdit() {
  const gTitle = window.gTitle;
  const gTitleField = window.gTitleField;

  gTitle.style.display = 'none';
  gTitleField.style.display = 'inline';
  gTitleField.select();
  gTitleField.focus();
}

function exitTitleEdit() {
  const gTitle = window.gTitle;
  const gTitleField = window.gTitleField;

  gTitle.style.display = '';
  gTitleField.style.display = '';
}
>>>>>>> ed19fb53

  function enterTitleEdit() {
    gTitle.style.display = 'none';
    gTitleField.style.display = 'inline';
    gTitleField.select();
    gTitleField.focus();
  }

<<<<<<< HEAD
  function exitTitleEdit() {
    gTitle.style.display = '';
    gTitleField.style.display = '';
  }
=======
function updateParameters(aParameters = {}) {
  const title     = aParameters.title || getTitle() || '';
  const temporary = String(window.gTemporaryCheck.checked);
>>>>>>> ed19fb53

  function hasModifier(event) {
    return event.altKey ||
           event.ctrlKey ||
           event.metaKey ||
           event.shiftKey;
  }

  function updateParameters(aParameters = {}) {
    const title     = aParameters.title || getTitle() || '';
    const temporary = String(gTemporaryCheck.checked);

<<<<<<< HEAD
    let opener    = getOpenerTabId();
    opener = opener ? `&openerTabId=${opener}` : '';
=======
function init() {
  const gTitle = document.querySelector('#title');
  const gTitleField = document.querySelector('#title-field');

  window.gTitle = gTitle;
  window.gTitleField = gTitleField;
>>>>>>> ed19fb53

    let uri = location.href.split('?')[0];
    uri = `${uri}?title=${encodeURIComponent(title)}&temporary=${temporary}${opener}`;
    history.replaceState({}, document.title, uri);
  }

  function init() {
    gTitle = document.querySelector('#title');
    gTitleField = document.querySelector('#title-field');

    gTitle.addEventListener('click', event => {
      if (event.button == 0 &&
          !hasModifier(event)) {
        enterTitleEdit();
        event.stopPropagation();
      }
    });
    gTitleField.addEventListener('keyup', event => {
      if (hasModifier(event))
        return;

      switch (event.key) {
        case 'Escape':
          gTitleField.value = gTitle.textContent;
          exitTitleEdit();
          break;

        case 'Enter':
          setTitle(gTitleField.value);
          exitTitleEdit();
          break;

        case 'F2':
          event.stopPropagation();
          break;
      }
    });
    window.addEventListener('click', event => {
      const link = event.target.closest('a');
      if (link) {
        browser.runtime.sendMessage({
          type: 'treestyletab:api:focus',
          tab:  parseInt(link.dataset.tabId)
        });
        return;
      }
      if (event.button != 0 ||
          hasModifier(event))
        return;
      if (event.target != gTitleField) {
        setTitle(gTitleField.value);
        exitTitleEdit();
        event.stopPropagation();
      }
    });
    window.addEventListener('keyup', event => {
      if (event.key == 'F2' &&
          !hasModifier(event))
        enterTitleEdit();
    });

    window.addEventListener('resize', reflow);

    gTitle.textContent = gTitleField.value = getTitle();

<<<<<<< HEAD
    gTemporaryCheck = document.querySelector('#temporary');
    gTemporaryCheck.checked = isTemporary();
    gTemporaryCheck.addEventListener('change', event => updateParameters());
=======
  const gTemporaryCheck = document.querySelector('#temporary');
  window.gTemporaryCheck = gTemporaryCheck

  gTemporaryCheck.checked = isTemporary();
  gTemporaryCheck.addEventListener('change', _event => updateParameters());
>>>>>>> ed19fb53

    l10n.updateDocument();

    updateTree();

    window.setTitle    = window.setTitle || setTitle;
    window.updateTree  = window.updateTree || updateTree;
    window.initialized = true;
  }
  //document.addEventListener('DOMContentLoaded', init, { once: true });


  async function updateTree() {
    const tabs = await browser.runtime.sendMessage({
      type: 'treestyletab:api:get-tree',
      tabs: [
        'senderTab',
        getOpenerTabId()
      ]
    });
    const container = document.getElementById('tabs');
    const range = document.createRange();
    range.selectNodeContents(container);
    range.deleteContents();
    range.detach();
    let tree;
    if (tabs[1]) {
      tabs[1].children = tabs[0].children;
      tree = buildTabChildren({ children: [tabs[1]] });
    }
    else
      tree = buildTabChildren(tabs[0]);
    if (tree) {
      container.appendChild(tree);
      reflow();
    }
  }

  function reflow() {
    const container = document.getElementById('tabs');
    columnizeTree(container.firstChild, {
      columnWidth: '20em',
      containerRect: container.getBoundingClientRect()
    });
  }

  function buildTabItem(tab) {
    const item = document.createElement('li');

    const link = item.appendChild(document.createElement('a'));
    link.href = '#';
    link.setAttribute('title', tab.title);
    link.dataset.tabId = tab.id;

    const icon = link.appendChild(document.createElement('img'));
    icon.src = tab.effectiveFavIconUrl || tab.favIconUrl;
    icon.onerror = () => {
      item.classList.remove('favicon-loading');
      item.classList.add('use-default-favicon');
    };
    icon.onload = () => {
      item.classList.remove('favicon-loading');
    };
    item.classList.add('favicon-loading');

    const label = link.appendChild(document.createElement('span'));
    label.classList.add('label');
    label.textContent = tab.title;

    const children = buildTabChildren(tab);
    if (!children)
      return item;

    const fragment = document.createDocumentFragment();
    fragment.appendChild(item);
    const childrenWrapped = document.createElement('li');
    childrenWrapped.appendChild(children);
    fragment.appendChild(childrenWrapped);
    return fragment;
  }

  function buildTabChildren(tab) {
    if (tab.children && tab.children.length > 0) {
      const list = document.createElement('ul');
      for (const child of tab.children) {
        list.appendChild(buildTabItem(child));
      }
      return list;
    }
    return null;
  }

  function columnizeTree(aTree, options) {
    options = options || {};
    options.columnWidth = options.columnWidth || '20em';

    const style = aTree.style;
    style.columnWidth = style.MozColumnWidth = `calc(${options.columnWidth})`;
    const computedStyle = window.getComputedStyle(aTree, null);
    aTree.columnWidth = Number((computedStyle.MozColumnWidth || computedStyle.columnWidth).replace(/px/, ''));
    style.columnGap   = style.MozColumnGap = '1em';
    style.columnFill  = style.MozColumnFill = 'auto';
    style.columnCount = style.MozColumnCount = 'auto';

    const containerRect = options.containerRect || aTree.parentNode.getBoundingClientRect();
    const maxWidth = containerRect.width;
    if (aTree.columnWidth * 2 <= maxWidth ||
        options.calculateCount) {
      style.height = style.maxHeight =
        Math.floor(containerRect.height * 0.9) + 'px';

      if (getActualColumnCount(aTree) <= 1)
        style.columnWidth = style.MozColumnWidth = '';
    }
    else {
      style.height = style.maxHeight = '';
    }
  }

  function getActualColumnCount(aTree) {
    const range = document.createRange();
    range.selectNodeContents(aTree);
    const rect = range.getBoundingClientRect();
    range.detach();
    return Math.floor(rect.width / aTree.columnWidth);
  }

  init();
}

true; // for executeScript<|MERGE_RESOLUTION|>--- conflicted
+++ resolved
@@ -5,8 +5,10 @@
 */
 'use strict';
 
-<<<<<<< HEAD
-if (!window.initialized) {
+(() => {
+  if (window.initialized)
+    return false;
+
   let gTitle;
   let gTitleField;
   let gTemporaryCheck;
@@ -21,36 +23,12 @@
     return title && decodeURIComponent(title[1]) ||
              browser.i18n.getMessage('groupTab_label_default');
   }
-=======
-/* global l10n: false */
-
-window.gTemporaryCheck = undefined;
-window.gTitle = undefined;
-window.gTitleField = undefined;
-
-document.title = getTitle();
-
-function getTitle() {
-  const params = location.search.split('#')[0];
-  let title = params.match(/[&?]title=([^&;]*)/);
-  if (!title)
-    title = params.match(/^\?([^&;]*)/);
-  return title && decodeURIComponent(title[1]) ||
-           browser.i18n.getMessage('groupTab_label_default');
-}
-
-function isTemporary() {
-  const params = location.search.split('#')[0];
-  return /[&?]temporary=true/.test(params);
-}
->>>>>>> ed19fb53
 
   function setTitle(title) {
     document.title = gTitle.textContent = gTitleField.value = title;
     updateParameters({ title });
   }
 
-<<<<<<< HEAD
   function isTemporary() {
     const params = location.search.split('#')[0];
     return /[&?]temporary=true/.test(params);
@@ -61,25 +39,6 @@
     const matched = params.match(/[&?]openerTabId=([^&;]*)/);
     return matched && matched[1];
   }
-=======
-function enterTitleEdit() {
-  const gTitle = window.gTitle;
-  const gTitleField = window.gTitleField;
-
-  gTitle.style.display = 'none';
-  gTitleField.style.display = 'inline';
-  gTitleField.select();
-  gTitleField.focus();
-}
-
-function exitTitleEdit() {
-  const gTitle = window.gTitle;
-  const gTitleField = window.gTitleField;
-
-  gTitle.style.display = '';
-  gTitleField.style.display = '';
-}
->>>>>>> ed19fb53
 
   function enterTitleEdit() {
     gTitle.style.display = 'none';
@@ -88,16 +47,10 @@
     gTitleField.focus();
   }
 
-<<<<<<< HEAD
   function exitTitleEdit() {
     gTitle.style.display = '';
     gTitleField.style.display = '';
   }
-=======
-function updateParameters(aParameters = {}) {
-  const title     = aParameters.title || getTitle() || '';
-  const temporary = String(window.gTemporaryCheck.checked);
->>>>>>> ed19fb53
 
   function hasModifier(event) {
     return event.altKey ||
@@ -110,17 +63,8 @@
     const title     = aParameters.title || getTitle() || '';
     const temporary = String(gTemporaryCheck.checked);
 
-<<<<<<< HEAD
     let opener    = getOpenerTabId();
     opener = opener ? `&openerTabId=${opener}` : '';
-=======
-function init() {
-  const gTitle = document.querySelector('#title');
-  const gTitleField = document.querySelector('#title-field');
-
-  window.gTitle = gTitle;
-  window.gTitleField = gTitleField;
->>>>>>> ed19fb53
 
     let uri = location.href.split('?')[0];
     uri = `${uri}?title=${encodeURIComponent(title)}&temporary=${temporary}${opener}`;
@@ -186,19 +130,11 @@
 
     gTitle.textContent = gTitleField.value = getTitle();
 
-<<<<<<< HEAD
     gTemporaryCheck = document.querySelector('#temporary');
     gTemporaryCheck.checked = isTemporary();
-    gTemporaryCheck.addEventListener('change', event => updateParameters());
-=======
-  const gTemporaryCheck = document.querySelector('#temporary');
-  window.gTemporaryCheck = gTemporaryCheck
-
-  gTemporaryCheck.checked = isTemporary();
-  gTemporaryCheck.addEventListener('change', _event => updateParameters());
->>>>>>> ed19fb53
-
-    l10n.updateDocument();
+    gTemporaryCheck.addEventListener('change', _event => updateParameters());
+
+    window.l10n.updateDocument();
 
     updateTree();
 
@@ -325,6 +261,5 @@
   }
 
   init();
-}
-
-true; // for executeScript+  return true;
+})();