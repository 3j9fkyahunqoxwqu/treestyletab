/*
# This Source Code Form is subject to the terms of the Mozilla Public
# License, v. 2.0. If a copy of the MPL was not distributed with this
# file, You can obtain one at http://mozilla.org/MPL/2.0/.
*/
'use strict';

window.addEventListener('DOMContentLoaded', () => {
  document.querySelector('#title').textContent = document.title = `${browser.i18n.getMessage('extensionName')} ${browser.runtime.getManifest().version}`;

  Permissions.bindToCheckbox(
    Permissions.ALL_URLS,
    document.querySelector('#allUrlsPermissionGranted'),
    { onChanged: (aGranted) => configs.skipCollapsedTabsForTabSwitchingShortcuts = aGranted }
  );
  Permissions.bindToCheckbox(
    Permissions.BOOKMARKS,
    document.querySelector('#bookmarksPermissionGranted')
  );
<<<<<<< HEAD
  /*
=======
>>>>>>> bcac49b8
  Permissions.bindToCheckbox(
    Permissions.TAB_HIDE,
    document.querySelector('#tabHidePermissionGranted')
  );
<<<<<<< HEAD
  */
=======
>>>>>>> bcac49b8
}, { once: true });<|MERGE_RESOLUTION|>--- conflicted
+++ resolved
@@ -17,16 +17,8 @@
     Permissions.BOOKMARKS,
     document.querySelector('#bookmarksPermissionGranted')
   );
-<<<<<<< HEAD
-  /*
-=======
->>>>>>> bcac49b8
   Permissions.bindToCheckbox(
     Permissions.TAB_HIDE,
     document.querySelector('#tabHidePermissionGranted')
   );
-<<<<<<< HEAD
-  */
-=======
->>>>>>> bcac49b8
 }, { once: true });