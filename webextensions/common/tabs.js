/* ***** BEGIN LICENSE BLOCK ***** 
 * Version: MPL 1.1/GPL 2.0/LGPL 2.1
 *
 * The contents of this file are subject to the Mozilla Public License Version
 * 1.1 (the "License"); you may not use this file except in compliance with
 * the License. You may obtain a copy of the License at
 * http://www.mozilla.org/MPL/
 *
 * Software distributed under the License is distributed on an "AS IS" basis,
 * WITHOUT WARRANTY OF ANY KIND, either express or implied. See the License
 * for the specific language governing rights and limitations under the
 * License.
 *
 * The Original Code is the Tree Style Tab.
 *
 * The Initial Developer of the Original Code is YUKI "Piro" Hiroshi.
 * Portions created by the Initial Developer are Copyright (C) 2011-2017
 * the Initial Developer. All Rights Reserved.
 *
 * Contributor(s): YUKI "Piro" Hiroshi <piro.outsider.reflex@gmail.com>
 *                 wanabe <https://github.com/wanabe>
 *                 Tetsuharu OHZEKI <https://github.com/saneyuki>
 *                 Xidorn Quan <https://github.com/upsuper> (Firefox 40+ support)
 *                 lv7777 (https://github.com/lv7777)
 *
 * Alternatively, the contents of this file may be used under the terms of
 * either the GNU General Public License Version 2 or later (the "GPL"), or
 * the GNU Lesser General Public License Version 2.1 or later (the "LGPL"),
 * in which case the provisions of the GPL or the LGPL are applicable instead
 * of those above. If you wish to allow use of your version of this file only
 * under the terms of either the GPL or the LGPL, and not to allow others to
 * use your version of this file under the terms of the MPL, indicate your
 * decision by deleting the provisions above and replace them with the notice
 * and other provisions required by the GPL or the LGPL. If you do not delete
 * the provisions above, a recipient may use your version of this file under
 * the terms of any one of the MPL, the GPL or the LGPL.
 *
 * ***** END LICENSE BLOCK ******/
'use strict';

import * as XPath from './xpath.js';
import * as Constants from './constants.js';
import * as ApiTabs from './api-tabs.js';
import {
  log as internalLogger,
  configs
} from './common.js';

import EventListenerManager from '/extlib/EventListenerManager.js';

function log(...args) {
  internalLogger('common/tabs', ...args);
}


let mTargetWindow;

export const allTabsContainer = document.querySelector('#all-tabs');


export const trackedWindows = new Map();
export const trackedTabs = new Map();
export const activeTabForWindow = new Map();
export const highlightedTabsForWindow = new Map();

export function track(apiTab) {
  apiTab.$TSTStates = {};
  trackedTabs.set(apiTab.id, apiTab);
  let window = trackedWindows.get(apiTab.windowId);
  if (!window) {
    window = {
      tabs:  new Map(),
      order: []
    };
    trackedWindows.set(apiTab.windowId, window);
    highlightedTabsForWindow.set(apiTab.windowId, new Set());
  }
  if (window.tabs.has(apiTab.id)) { // already tracked: update
    const index = window.order.indexOf(apiTab.id);
    window.order.splice(index, 1);
    window.order.splice(apiTab.index, 0, apiTab.id);
    for (let i = Math.min(index, apiTab.index), maxi = Math.max(index, apiTab.index) + 1; i < maxi; i++) {
      window.tabs.get(window.order[i]).index = i;
    }
  }
  else { // not tracked yet: add
    window.tabs.set(apiTab.id, apiTab);
    window.order.splice(apiTab.index, 0, apiTab.id);
    for (let i = apiTab.index + 1, maxi = window.order.length; i < maxi; i++) {
      window.tabs.get(window.order[i]).index = i;
    }
  }
}

export function untrack(apiTabId) {
  const apiTab = trackedTabs.get(apiTabId);
  const window = trackedWindows.get(apiTab.windowId);
  if (window) {
    window.tabs.delete(apiTabId);
    const index = window.order.indexOf(apiTab.id);
    window.order.splice(index, 1);
    if (window.tabs.size == 0) {
      trackedWindows.delete(apiTab.windowId, window);
    }
    else {
      for (let i = index, maxi = window.order.length; i < maxi; i++) {
        window.tabs.get(window.order[i]).index = i;
      }
    }
  }
}

export function untrackAll(windowId) {
  if (windowId) {
    const window = trackedWindows.get(windowId);
    if (window) {
      for (const id of window.tabs.keys()) {
        trackedTabs.delete(id);
      }
      window.tabs.clear();
      window.tabs = undefined;
      window.order = undefined;
      trackedWindows.delete(windowId);
      activeTabForWindow.delete(windowId);
      highlightedTabsForWindow.delete(windowId);
    }
  }
  else {
    trackedWindows.clear();
    trackedTabs.clear();
  }
}

function isTracked(apiTabId) {
  return trackedTabs.has(apiTabId);
}


//===================================================================
// Tab Related Utilities
//===================================================================

export function setWindow(targetWindow) {
  return mTargetWindow = targetWindow;
}

export function getWindow() {
  return mTargetWindow;
}

export function sort(tabs) {
  return tabs.sort(documentPositionComparator);
}

function documentPositionComparator(a, b) {
  if (a === b || !a || !b)
    return 0;

  const position = a.compareDocumentPosition(b);
  if (position & Node.DOCUMENT_POSITION_FOLLOWING)
    return -1;
  if (position & Node.DOCUMENT_POSITION_PRECEDING)
    return 1;

  return 0;
}


//===================================================================
// Operate Tab ID
//===================================================================

export function makeTabId(apiTab) {
  return `tab-${apiTab.windowId}-${apiTab.id}`;
}

export async function requestUniqueId(tabOrId, options = {}) {
  let tabId = tabOrId;
  let tab   = null;
  if (typeof tabOrId == 'number') {
    tab = getTabById(tabOrId);
  }
  else {
    tabId = tabOrId.apiTab.id;
    tab   = tabOrId;
  }

  if (options.inRemote) {
    return await browser.runtime.sendMessage({
      type:     Constants.kCOMMAND_REQUEST_UNIQUE_ID,
      id:       tabId,
      forceNew: !!options.forceNew
    });
  }

  let originalId    = null;
  let originalTabId = null;
  let duplicated    = false;
  if (!options.forceNew) {
    let oldId = await browser.sessions.getTabValue(tabId, Constants.kPERSISTENT_ID);
    if (oldId && !oldId.tabId) // ignore broken information!
      oldId = null;

    if (oldId) {
      // If the tab detected from stored tabId is different, it is duplicated tab.
      try {
        const tabWithOldId = getTabById(oldId.tabId);
        if (!tabWithOldId)
          throw new Error(`Invalid tab ID: ${oldId.tabId}`);
        originalId = tabWithOldId.getAttribute(Constants.kPERSISTENT_ID) /* (await tabWithOldId.uniqueId).id // don't try to wait this, because it sometime causes deadlock */;
        duplicated = tab && tabWithOldId != tab && originalId == oldId.id;
        if (duplicated)
          originalTabId = oldId.tabId;
        else
          throw new Error(`Invalid tab ID: ${oldId.tabId}`);
      }
      catch(e) {
        ApiTabs.handleMissingTabError(e);
        // It fails if the tab doesn't exist.
        // There is no live tab for the tabId, thus
        // this seems to be a tab restored from session.
        // We need to update the related tab id.
        await browser.sessions.setTabValue(tabId, Constants.kPERSISTENT_ID, {
          id:    oldId.id,
          tabId: tabId
        });
        return {
          id:            oldId.id,
          originalId:    null,
          originalTabId: oldId.tabId,
          restored:      true
        };
      }
    }
  }

  const adjective   = Constants.kID_ADJECTIVES[Math.floor(Math.random() * Constants.kID_ADJECTIVES.length)];
  const noun        = Constants.kID_NOUNS[Math.floor(Math.random() * Constants.kID_NOUNS.length)];
  const randomValue = Math.floor(Math.random() * 1000);
  const id          = `tab-${adjective}-${noun}-${Date.now()}-${randomValue}`;
  // tabId is for detecttion of duplicated tabs
  await browser.sessions.setTabValue(tabId, Constants.kPERSISTENT_ID, { id, tabId });
  return { id, originalId, originalTabId, duplicated };
}

export function updateUniqueId(tab) {
  tab.uniqueId = requestUniqueId(tab, {
    inRemote: !!mTargetWindow
  }).then(uniqueId => {
    if (uniqueId && ensureLivingTab(tab)) // possibly removed from document while waiting
      tab.setAttribute(Constants.kPERSISTENT_ID, uniqueId.id);
    return uniqueId || {};
  }).catch(error => {
    console.log(`FATAL ERROR: Failed to get unique id for a tab ${tab.apiTab.id}: `, String(error), error.stack);
    return {};
  });
  return tab.uniqueId;
}

export async function getUniqueIds(apiTabs) {
  const uniqueIds = await Promise.all(apiTabs.map(apiTab => browser.sessions.getTabValue(apiTab.id, Constants.kPERSISTENT_ID)));
  return uniqueIds.map(id => id && id.id || '?');
}


//===================================================================
// Event Handling
//===================================================================

export const onBuilt            = new EventListenerManager();
export const onGroupTabDetected = new EventListenerManager();
export const onLabelUpdated     = new EventListenerManager();
export const onFaviconUpdated   = new EventListenerManager();
export const onStateChanged     = new EventListenerManager();
export const onPinned           = new EventListenerManager();
export const onUnpinned         = new EventListenerManager();
export const onHidden           = new EventListenerManager();
export const onShown            = new EventListenerManager();
export const onParentTabUpdated = new EventListenerManager();
export const onTabElementMoved  = new EventListenerManager();
export const onCollapsedStateChanging = new EventListenerManager();
export const onCollapsedStateChanged  = new EventListenerManager();

export const onBeforeCreate     = new EventListenerManager();
export const onCreating         = new EventListenerManager();
export const onCreated          = new EventListenerManager();
export const onRemoving         = new EventListenerManager();
export const onRemoved          = new EventListenerManager();
export const onMoving           = new EventListenerManager();
export const onMoved            = new EventListenerManager();
export const onActivating       = new EventListenerManager();
export const onActivated        = new EventListenerManager();
export const onUpdated          = new EventListenerManager();
export const onRestoring        = new EventListenerManager();
export const onRestored         = new EventListenerManager();
export const onWindowRestoring  = new EventListenerManager();
export const onAttached         = new EventListenerManager();
export const onDetached         = new EventListenerManager();

function normalizeOperatingTabIds(idOrIds) {
  if (!Array.isArray(idOrIds))
    idOrIds = [idOrIds];
  return idOrIds
    .map(id => parseInt(id))
    .filter(id => !!id)
    .map(id => typeof id == 'string' ? parseInt(id.match(/^tab-\d+-(\d+)$/)[1]) : id);
}

async function waitUntilTabsAreOperated(params = {}) {
  const ids = params.ids && normalizeOperatingTabIds(params.ids);
  let promises = [];
  if (params.operatingTabsInWindow) {
    if (ids) {
      for (const id of ids) {
        if (params.operatingTabsInWindow.has(id))
          promises.push(params.operatingTabsInWindow.get(id));
      }
    }
    else {
      promises.splice(0, 0, ...params.operatingTabsInWindow.values());
    }
  }
  else if (params.operatingTabs) {
    for (const operatingTabsInWindow of params.operatingTabs.values()) {
      if (ids) {
        for (let i = ids.length - 1; i > -1; i--) {
          const id = ids[i];
          if (operatingTabsInWindow.has(id)) {
            promises.push(operatingTabsInWindow.get(id));
            ids.splice(i, 1);
          }
        }
        if (ids.length == 0)
          break;
      }
      else {
        promises.splice(0, 0, ...operatingTabsInWindow.values());
      }
    }
  }
  else {
    throw new Error('missing required parameter: operatingTabs or operatingTabsInWindow');
  }
  promises = promises.filter(operating => !!operating);
  if (promises.length > 0)
    return Promise.all(promises);
  return [];
}

export function hasOperatingTab(params = {}) {
  if (!params.operatingTabs) {
    throw new Error('missing required parameter: operatingTabs');
  }
  if (params.windowId) {
    const operatingTabsInWindow = params.operatingTabs.get(params.windowId);
    return operatingTabsInWindow ? operatingTabsInWindow.size > 0 : false;
  }
  for (const operatingTabsInWindow of params.operatingTabs.values()) {
    if (operatingTabsInWindow.size > 0)
      return true;
  }
  return false;
}

const mCreatingTabs = new Map();

export function addCreatingTab(tab) {
  let onTabCreated;
  const creatingTabs = mCreatingTabs.get(tab.apiTab.windowId) || new Map();
  if (configs.acceleratedTabCreation) {
    creatingTabs.set(tab.apiTab.id, tab.uniqueId);
    onTabCreated = () => {};
  }
  else {
    creatingTabs.set(tab.apiTab.id, new Promise((resolve, _aReject) => {
      onTabCreated = (uniqueId) => { resolve(uniqueId); };
    }));
  }
  mCreatingTabs.set(tab.apiTab.windowId, creatingTabs);
  tab.uniqueId.then(_aUniqueId => {
    creatingTabs.delete(tab.apiTab.id);
  });
  return onTabCreated;
}

export function hasCreatingTab(windowId = null) {
  return hasOperatingTab({ operatingTabs: mCreatingTabs, windowId });
}

export async function waitUntilAllTabsAreCreated(windowId = null) {
  const params = {};
  if (windowId) {
    params.operatingTabsInWindow = mCreatingTabs.get(windowId);
    if (!params.operatingTabsInWindow)
      return;
  }
  else {
    params.operatingTabs = mCreatingTabs;
  }
  return waitUntilTabsAreOperated(params)
    .then(aUniqueIds => aUniqueIds.map(uniqueId => getTabByUniqueId(uniqueId.id)));
}

export async function waitUntilTabsAreCreated(idOrIds) {
  return waitUntilTabsAreOperated({ ids: idOrIds, operatingTabs: mCreatingTabs })
    .then(aUniqueIds => aUniqueIds.map(uniqueId => getTabByUniqueId(uniqueId.id)));
}

const mMovingTabs = new Map();

export function hasMovingTab(windowId = null) {
  return hasOperatingTab({ operatingTabs: mMovingTabs, windowId });
}

export function addMovingTabId(tabId, windowId) {
  let onTabMoved;
  const promisedMoved = new Promise((resolve, _aReject) => {
    onTabMoved = resolve;
  });
  const movingTabs = mMovingTabs.get(windowId) || new Map();
  movingTabs.set(tabId, promisedMoved);
  mMovingTabs.set(windowId, movingTabs);
  promisedMoved.then(() => {
    movingTabs.delete(tabId);
  });
  return onTabMoved;
}

export async function waitUntilAllTabsAreMoved(windowId = null) {
  const params = {};
  if (windowId) {
    params.operatingTabsInWindow = mMovingTabs.get(windowId);
    if (!params.operatingTabsInWindow)
      return;
  }
  else {
    params.operatingTabs = mMovingTabs;
  }
  return waitUntilTabsAreOperated(params)
}

browser.windows.onRemoved.addListener(windowId => {
  mCreatingTabs.delete(windowId);
  mMovingTabs.delete(windowId);
});


//===================================================================
// Create Tabs
//===================================================================

export function buildTab(apiTab, options = {}) {
  log('build tab for ', apiTab);
  apiTab.$TSTStates = apiTab.$TSTStates || {};
  const tab = document.createElement('li');
  tab.apiTab = apiTab;
  tab.setAttribute('id', makeTabId(apiTab));
  tab.setAttribute(Constants.kAPI_TAB_ID, apiTab.id || -1);
  tab.setAttribute(Constants.kAPI_WINDOW_ID, apiTab.windowId || -1);
  //tab.setAttribute(Constants.kCHILDREN, '');
  tab.classList.add('tab');
  if (apiTab.active)
    addState(tab, Constants.kTAB_STATE_ACTIVE);
  addState(tab, Constants.kTAB_STATE_SUBTREE_COLLAPSED);

  const labelContainer = document.createElement('span');
  labelContainer.classList.add(Constants.kLABEL);
  const label = labelContainer.appendChild(document.createElement('span'));
  label.classList.add(`${Constants.kLABEL}-content`);
  tab.appendChild(labelContainer);

  onBuilt.dispatch(tab, options);

  if (options.existing)
    addState(tab, Constants.kTAB_STATE_ANIMATION_READY);

  if (apiTab.id)
    updateUniqueId(tab);
  else
    tab.uniqueId = Promise.resolve({
      id:            null,
      originalId:    null,
      originalTabId: null
    });

  tab.childTabs = [];
  tab.parentTab = null;
  tab.ancestorTabs = [];

  initPromisedStatus(tab);

  return tab;
}


//===================================================================
// Get Tabs
//===================================================================

export const kSELECTOR_LIVE_TAB         = `li.tab:not(.${Constants.kTAB_STATE_REMOVING})`;
export const kSELECTOR_NORMAL_TAB       = `${kSELECTOR_LIVE_TAB}:not(.${Constants.kTAB_STATE_HIDDEN}):not(.${Constants.kTAB_STATE_PINNED})`;
export const kSELECTOR_VISIBLE_TAB      = `${kSELECTOR_LIVE_TAB}:not(.${Constants.kTAB_STATE_COLLAPSED}):not(.${Constants.kTAB_STATE_HIDDEN})`;
export const kSELECTOR_CONTROLLABLE_TAB = `${kSELECTOR_LIVE_TAB}:not(.${Constants.kTAB_STATE_HIDDEN})`;
export const kSELECTOR_PINNED_TAB       = `${kSELECTOR_LIVE_TAB}.${Constants.kTAB_STATE_PINNED}`;

export const kXPATH_LIVE_TAB         = `li[${XPath.hasClass('tab')}][not(${XPath.hasClass(Constants.kTAB_STATE_REMOVING)})]`;
//const kXPATH_NORMAL_TAB       = `${kXPATH_LIVE_TAB}[not(${XPath.hasClass(Constants.kTAB_STATE_HIDDEN)})][not(${XPath.hasClass(Constants.kTAB_STATE_PINNED)})]`;
//const kXPATH_VISIBLE_TAB      = `${kXPATH_LIVE_TAB}[not(${XPath.hasClass(Constants.kTAB_STATE_COLLAPSED)})][not(${XPath.hasClass(Constants.kTAB_STATE_HIDDEN)})]`;
//const kXPATH_CONTROLLABLE_TAB = `${kXPATH_LIVE_TAB}[not(${XPath.hasClass(Constants.kTAB_STATE_HIDDEN)})]`;
//const kXPATH_PINNED_TAB       = `${kXPATH_LIVE_TAB}[${XPath.hasClass(Constants.kTAB_STATE_PINNED)}]`;

// basics
function assertValidHint(hint) {
  if (!hint)
    return;
  if (/string|number/.test(typeof hint))
    return;
  if (hint.parentNode)
    return;
  const error = new Error('FATAL ERROR: invalid hint is given');
  log(error.message, error.stack);
  throw error;
}

export function getTabsContainer(hint) {
  assertValidHint(hint);

  if (!hint)
    hint = mTargetWindow || allTabsContainer.firstChild;

  if (typeof hint == 'number')
    return document.querySelector(`#window-${hint}`);

  const tab = getTabFromChild(hint);
  if (tab)
    return tab.parentNode;

  if (hint &&
      hint.dataset &&
      hint.dataset.windowId)
    return document.querySelector(`#window-${hint.dataset.windowId}`);

  return null;
}

export function getTabFromChild(node, options = {}) {
  if (!node)
    return null;
  if (node.nodeType != Node.ELEMENT_NODE)
    node = node.parentNode;
  return node && node.closest(options.force ? '.tab' : kSELECTOR_LIVE_TAB);
}

export function getTabById(idOrInfo) {
  if (!idOrInfo)
    return null;

  if (idOrInfo.nodeType == Node.ELEMENT_NODE) // tab element itself
    return idOrInfo;

  if (typeof idOrInfo == 'string') { // tab-x-x
    const tab = document.getElementById(idOrInfo);
    if (tab)
      return tab.matches(kSELECTOR_LIVE_TAB) ? tab : null ;
    else // possible unique id
      return getTabByUniqueId(idOrInfo);
  }

  if (typeof idOrInfo == 'number') // tabs.Tab.id
    return document.querySelector(`${kSELECTOR_LIVE_TAB}[${Constants.kAPI_TAB_ID}="${idOrInfo}"]`);

  if (idOrInfo.id && idOrInfo.windowId) { // tabs.Tab
    const tab = document.getElementById(makeTabId(idOrInfo));
    return tab && tab.matches(kSELECTOR_LIVE_TAB) ? tab : null ;
  }
  else if (!idOrInfo.window) { // { tab: tabs.Tab.id }
    return document.querySelector(`${kSELECTOR_LIVE_TAB}[${Constants.kAPI_TAB_ID}="${idOrInfo.tab}"]`);
  }
  else { // { tab: tabs.Tab.id, window: windows.Window.id }
    const tab = document.getElementById(`tab-${idOrInfo.window}-${idOrInfo.tab}`);
    return tab && tab.matches(kSELECTOR_LIVE_TAB) ? tab : null ;
  }

  return null;
}

export function getTabByUniqueId(id) {
  if (!id)
    return null;
  return document.querySelector(`${kSELECTOR_LIVE_TAB}[${Constants.kPERSISTENT_ID}="${id}"]`);
}

export function getTabLabel(tab) {
  return tab && tab.querySelector(`.${Constants.kLABEL}`);
}

export function getTabLabelContent(tab) {
  return tab && tab.querySelector(`.${Constants.kLABEL}-content`);
}

// Note that this function can return null if it is the first tab of
// a new window opened by the "move tab to new window" command.
export function getActiveTab(hint) {
  const container = getTabsContainer(hint);
  return container && container.querySelector(`.${Constants.kTAB_STATE_ACTIVE}`);
}
export function getActiveTabs() {
  return Array.from(document.querySelectorAll(`.${Constants.kTAB_STATE_ACTIVE}`));
}

export function getNextTab(tab) {
  if (!tab || !tab.id)
    return null;
  assertValidHint(tab);
  let next = tab;
  while ((next = next.nextElementSibling)) {
    if (next.matches(kSELECTOR_LIVE_TAB))
      return next;
  }
  return null;
  // don't use '~' selector, it is too slow...
  //return document.querySelector(`#${tab.id} ~ ${kSELECTOR_LIVE_TAB}`);
}

export function getPreviousTab(tab) {
  if (!tab || !tab.id)
    return null;
  assertValidHint(tab);
  let previous = tab;
  while ((previous = previous.previousElementSibling)) {
    if (previous.matches(kSELECTOR_LIVE_TAB))
      return previous;
  }
  return null;
}

export function getFirstTab(hint) {
  const container = getTabsContainer(hint);
  return container && container.querySelector(kSELECTOR_LIVE_TAB);
}

export function getLastTab(hint) {
  const container = getTabsContainer(hint);
  if (!container)
    return null;
  const tabs = container.querySelectorAll(kSELECTOR_LIVE_TAB);
  return tabs.length > 0 ? tabs[tabs.length - 1] : null;
}

export function getLastVisibleTab(hint) { // visible, not-collapsed, not-hidden
  const container = getTabsContainer(hint);
  if (!container)
    return null;
  const tabs = container.querySelectorAll(kSELECTOR_VISIBLE_TAB);
  return tabs.length > 0 ? tabs[tabs.length - 1] : null;
}

export function getLastOpenedTab(hint) {
  const tabs = getTabs(hint);
  return tabs.length > 0 ?
    tabs.sort((aA, aB) => aB.apiTab.id - aA.apiTab.id)[0] :
    null ;
}

export function getTabIndex(tab, options = {}) {
  if (!ensureLivingTab(tab))
    return -1;
  assertValidHint(tab);

  let tabs = getAllTabs(tab);
  if (Array.isArray(options.ignoreTabs) &&
      options.ignoreTabs.length > 0)
    tabs = tabs.filter(tab => !options.ignoreTabs.includes(tab));

  return tabs.indexOf(tab);
}

export function calculateNewTabIndex(params) {
  if (params.insertBefore)
    return getTabIndex(params.insertBefore, params);
  if (params.insertAfter)
    return getTabIndex(params.insertAfter, params) + 1;
  return -1;
}


export function getNextNormalTab(tab) {
  if (!ensureLivingTab(tab))
    return null;
  assertValidHint(tab);
  let next = tab;
  while ((next = next.nextElementSibling)) {
    if (next.matches(kSELECTOR_NORMAL_TAB))
      return next;
  }
  return null;
  // don't use '~' selector, it is too slow...
  //return document.querySelector(`#${tab.id} ~ ${kSELECTOR_NORMAL_TAB}`);
}

export function getPreviousNormalTab(tab) {
  if (!ensureLivingTab(tab))
    return null;
  assertValidHint(tab);
  let previous = tab;
  while ((previous = previous.previousElementSibling)) {
    if (previous.matches(kSELECTOR_NORMAL_TAB))
      return previous;
  }
  return null;
}


// tree basics

export function ensureLivingTab(tab) {
  if (!tab ||
      !tab.id ||
      !tab.parentNode ||
<<<<<<< HEAD
      !isTracked(tab.apiTab.id) ||
=======
>>>>>>> 69e1dd14
      hasState(tab, Constants.kTAB_STATE_REMOVING))
    return null;
  return tab;
}

function assertInitializedTab(tab) {
  if (!tab.apiTab)
    throw new Error(`FATAL ERROR: the tab ${tab.id} is not initialized yet correctly! (no API tab information)\n${new Error().stack}`);
  if (!tab.childTabs)
    throw new Error(`FATAL ERROR: the tab ${tab.id} is not initialized yet correctly! (missing priperty "childTabs")\n${new Error().stack}`);
  return true;
}

export function getOpenerTab(tab) {
  if (!ensureLivingTab(tab) ||
      !tab.apiTab ||
      !tab.apiTab.openerTabId ||
      tab.apiTab.openerTabId == tab.apiTab.id)
    return null;
  return getTabById({ id: tab.apiTab.openerTabId, windowId: tab.apiTab.windowId });
}

export function getParentTab(child) {
  if (!ensureLivingTab(child))
    return null;
  assertValidHint(child);
  return ensureLivingTab(child.parentTab);
}

export function getAncestorTabs(descendant, options = {}) {
  if (!descendant)
    return [];
  if (!options.force)
    return (
      // slice(0) is required to guard the cached array from destructive methods liek sort()!
      descendant.ancestorTabs && descendant.ancestorTabs.slice(0) ||
      []
    );
  const ancestors = [];
  while (true) {
    const parent = getParentTab(descendant);
    if (!parent)
      break;
    ancestors.push(parent);
    descendant = parent;
  }
  return ancestors;
}

export function getVisibleAncestorOrSelf(descendant) {
  for (const ancestor of getAncestorTabs(descendant)) {
    if (!isCollapsed(ancestor))
      return ancestor;
  }
  if (!isCollapsed(descendant))
    return descendant;
  return null;
}

export function getRootTab(descendant) {
  const ancestors = getAncestorTabs(descendant);
  return ancestors.length > 0 ? ancestors[ancestors.length-1] : descendant ;
}

function getSiblingTabs(tab) {
  if (!ensureLivingTab(tab))
    return [];
  assertValidHint(tab);
  if (!ensureLivingTab(tab.parentTab))
    return getRootTabs(tab);
  assertInitializedTab(tab);
  assertInitializedTab(tab.parentTab);
  return tab.parentTab.childTabs.filter(ensureLivingTab);
}

export function getNextSiblingTab(tab) {
  if (!ensureLivingTab(tab))
    return null;
  assertValidHint(tab);
  const siblings = getSiblingTabs(tab);
  const index = siblings.indexOf(tab);
  return index < siblings.length - 1 ? siblings[index + 1] : null ;
}

export function getPreviousSiblingTab(tab) {
  if (!ensureLivingTab(tab))
    return null;
  assertValidHint(tab);
  const siblings = getSiblingTabs(tab);
  const index = siblings.indexOf(tab);
  return index > 0 ? siblings[index - 1] : null ;
}

export function getChildTabs(parent) {
  if (!ensureLivingTab(parent))
    return [];
  assertValidHint(parent);
  assertInitializedTab(parent);
  return parent.childTabs.filter(ensureLivingTab);
}

export function getFirstChildTab(parent) {
  if (!ensureLivingTab(parent))
    return null;
  assertValidHint(parent);
  assertInitializedTab(parent);
  const tabs = parent.childTabs.filter(ensureLivingTab);
  return tabs.length > 0 ? tabs[0] : null ;
}

export function getLastChildTab(parent) {
  if (!ensureLivingTab(parent))
    return null;
  assertValidHint(parent);
  assertInitializedTab(parent);
  const tabs = parent.childTabs.filter(ensureLivingTab);
  return tabs.length > 0 ? tabs[tabs.length - 1] : null ;
}

/*
function getChildTabIndex(child, parent) {
  if (!ensureLivingTab(child) ||
      !ensureLivingTab(parent))
    return -1;
  assertValidHint(child);
  assertValidHint(parent);
  assertInitializedTab(parent);
  const tabs = parent.childTabs.filter(ensureLivingTab);
  return tabs.indexOf(child);
}
*/

export function getDescendantTabs(root) {
  if (!ensureLivingTab(root))
    return [];
  assertValidHint(root);
  assertInitializedTab(root);

  let descendants = [];
  const children = root.childTabs.filter(ensureLivingTab);
  for (const child of children) {
    descendants.push(child);
    descendants = descendants.concat(getDescendantTabs(child));
  }
  return descendants;
}

export function getLastDescendantTab(root) {
  const descendants = getDescendantTabs(root);
  return descendants.length ? descendants[descendants.length-1] : null ;
}


// grab tabs

export function getAllTabs(hint) {
  const container = getTabsContainer(hint);
  if (!container)
    return [];
  return Array.from(container.querySelectorAll(kSELECTOR_LIVE_TAB));
}

export function getTabs(hint) { // only visible, including collapsed and pinned
  const container = getTabsContainer(hint);
  if (!container)
    return [];
  return Array.from(container.querySelectorAll(kSELECTOR_CONTROLLABLE_TAB));
}

export function getNormalTabs(hint) { // only visible, including collapsed, not pinned
  const container = getTabsContainer(hint);
  if (!container)
    return [];
  return Array.from(container.querySelectorAll(kSELECTOR_NORMAL_TAB));
}

export function getVisibleTabs(hint) { // visible, not-collapsed, not-hidden
  const container = getTabsContainer(hint);
  if (!container)
    return [];
  return Array.from(container.querySelectorAll(kSELECTOR_VISIBLE_TAB));
}

export function getPinnedTabs(hint) { // visible, pinned
  const container = getTabsContainer(hint);
  if (!container)
    return [];
  return Array.from(container.querySelectorAll(kSELECTOR_PINNED_TAB));
}


export function getUnpinnedTabs(hint) { // visible, not pinned
  const container = getTabsContainer(hint);
  if (!container)
    return [];
  return Array.from(container.querySelectorAll(`${kSELECTOR_LIVE_TAB}:not(.${Constants.kTAB_STATE_PINNED})`));
}

/*
function getAllRootTabs(hint) {
  const container = getTabsContainer(hint);
  return Array.from(container.querySelectorAll(`${kSELECTOR_LIVE_TAB}:not([${Constants.kPARENT}])`));
}
*/

export function getRootTabs(hint) {
  const container = getTabsContainer(hint);
  return Array.from(container.querySelectorAll(`${kSELECTOR_CONTROLLABLE_TAB}:not([${Constants.kPARENT}])`));
}

/*
function getVisibleRootTabs(hint) {
  const container = getTabsContainer(hint);
  return Array.from(container.querySelectorAll(`${kSELECTOR_VISIBLE_TAB}:not([${Constants.kPARENT}])`));
}

function getVisibleLoadingTabs(hint) {
  const container = getTabsContainer(hint);
  if (!container)
    return [];
  return Array.from(container.querySelectorAll(`${kSELECTOR_VISIBLE_TAB}.loading`));
}
*/

export function collectRootTabs(tabs) {
  return tabs.filter(tab => {
    if (!ensureLivingTab(tab))
      return false;
    const parent = getParentTab(tab);
    return !parent || !tabs.includes(parent);
  });
}

/*
function getIndentedTabs(hint) {
  const container = getTabsContainer(hint);
  return Array.from(container.querySelectorAll(`${kSELECTOR_CONTROLLABLE_TAB}[${Constants.kPARENT}]`));
}

function getVisibleIndentedTabs(hint) {
  const container = getTabsContainer(hint);
  return container.querySelectorAll(`${kSELECTOR_VISIBLE_TAB}[${Constants.kPARENT}]`);
}
*/

export function getDraggingTabs(hint) {
  const container = getTabsContainer(hint);
  return Array.from(container.querySelectorAll(`${kSELECTOR_LIVE_TAB}.${Constants.kTAB_STATE_DRAGGING}`));
}

export function getDuplicatingTabs(hint) {
  const container = getTabsContainer(hint);
  return Array.from(container.querySelectorAll(`${kSELECTOR_LIVE_TAB}.${Constants.kTAB_STATE_DUPLICATING}`));
}

export function getHighlightedTabs(hint) {
  const container = getTabsContainer(hint);
  if (!container)
    return [];
  return Array.from(container.querySelectorAll(`
    ${kSELECTOR_LIVE_TAB}.${Constants.kTAB_STATE_HIGHLIGHTED}
  `));
}

export function getSelectedTabs(hint) {
  const container = getTabsContainer(hint);
  if (!container)
    return [];
  return Array.from(container.querySelectorAll(`
    ${kSELECTOR_LIVE_TAB}.${Constants.kTAB_STATE_SELECTED},
    .${Constants.kTABBAR_STATE_MULTIPLE_HIGHLIGHTED} ${kSELECTOR_LIVE_TAB}.${Constants.kTAB_STATE_HIGHLIGHTED}
  `));
}



// misc.

export function getFirstNormalTab(hint) { // visible, not-collapsed, not-pinned
  const container = getTabsContainer(hint);
  return container && container.querySelector(kSELECTOR_NORMAL_TAB);
}

export function getFirstVisibleTab(hint) { // visible, not-collapsed, not-hidden
  const container = getTabsContainer(hint);
  return container && container.querySelector(kSELECTOR_VISIBLE_TAB);
}

/*
function getLastVisibleTab(hint) { // visible, not-collapsed, not-hidden
  const container = getTabsContainer(hint);
  if (!container)
    return null;
  return XPath.evaluate(
    `child::${kXPATH_VISIBLE_TAB}[last()]`,
    container,
    XPathResult.FIRST_ORDERED_NODE_TYPE
  ).singleNodeValue;
}
*/

export function getNextVisibleTab(tab) { // visible, not-collapsed
  if (!ensureLivingTab(tab))
    return null;
  assertValidHint(tab);
  let next = tab;
  while ((next = next.nextElementSibling)) {
    if (next.matches(kSELECTOR_VISIBLE_TAB))
      return next;
  }
  return null;
  // don't use '~' selector, it is too slow...
  //return document.querySelector(`#${tab.id} ~ ${kSELECTOR_VISIBLE_TAB}`);
}

export function getPreviousVisibleTab(tab) { // visible, not-collapsed
  if (!ensureLivingTab(tab))
    return null;
  assertValidHint(tab);
  let previous = tab;
  while ((previous = previous.previousElementSibling)) {
    if (previous.matches(kSELECTOR_VISIBLE_TAB))
      return previous;
  }
  return null;
}

/*
function getVisibleIndex(tab) {
  if (!ensureLivingTab(tab))
    return -1;
  assertValidHint(tab);
  return XPath.evaluate(
    `count(preceding-sibling::${kXPATH_VISIBLE_TAB})`,
    tab,
    XPathResult.NUMBER_TYPE
  ).numberValue;
}
*/

export async function doAndGetNewTabs(asyncTask, hint) {
  const tabsQueryOptions = {
    windowType: 'normal'
  };
  if (hint) {
    const container = getTabsContainer(hint);
    if (container)
      tabsQueryOptions.windowId = parseInt(container.dataset.windowId);
  }
  const beforeApiTabs = await browser.tabs.query(tabsQueryOptions);
  const beforeApiIds  = beforeApiTabs.map(apiTab => apiTab.id);
  await asyncTask();
  const afterApiTabs = await browser.tabs.query(tabsQueryOptions);
  const addedApiTabs = afterApiTabs.filter(afterApiTab => !beforeApiIds.includes(afterApiTab.id));
  const addedTabs    = addedApiTabs.map(getTabById);
  return addedTabs;
}

export function getNextActiveTab(tab, options = {}) { // if the current tab is closed...
  const ignoredTabs = (options.ignoredTabs || []).slice(0);
  let foundTab = tab;
  do {
    ignoredTabs.push(foundTab);
    foundTab = getNextSiblingTab(foundTab);
  } while (foundTab && ignoredTabs.includes(foundTab));
  if (!foundTab) {
    foundTab = tab;
    do {
      ignoredTabs.push(foundTab);
      foundTab = getPreviousVisibleTab(foundTab);
    } while (foundTab && ignoredTabs.includes(foundTab));
  }
  return foundTab;
}


export function getGroupTabForOpener(opener) {
  const tab = (opener instanceof Element) ? opener : (getTabById(opener) || getTabByUniqueId(opener));
  if (!tab)
    return null;
  return tab.parentNode.querySelector(`${kSELECTOR_LIVE_TAB}[${Constants.kCURRENT_URI}$="openerTabId=${tab.getAttribute(Constants.kPERSISTENT_ID)}"],
                                       ${kSELECTOR_LIVE_TAB}[${Constants.kCURRENT_URI}*="openerTabId=${tab.getAttribute(Constants.kPERSISTENT_ID)}#"],
                                       ${kSELECTOR_LIVE_TAB}[${Constants.kCURRENT_URI}*="openerTabId=${tab.getAttribute(Constants.kPERSISTENT_ID)}&"]`);
}

export function getOpenerFromGroupTab(groupTab) {
  if (!isGroupTab(groupTab))
    return null;
  const matchedOpenerTabId = groupTab.apiTab.url.match(/openerTabId=([^&;]+)/);
  return matchedOpenerTabId && getTabById(matchedOpenerTabId[1]);
}




//===================================================================
// Tab Information
//===================================================================

export function addState(tab, state) {
  if (!tab)
    return;
  tab.classList.add(state);
  if (tab.apiTab)
    tab.apiTab.$TSTStates[state] = true;
}

export function removeState(tab, state) {
  if (!tab)
    return;
  tab.classList.remove(state);
  if (tab.apiTab)
    delete tab.apiTab.$TSTStates[state];
}

export function hasState(tab, state) {
  return tab && tab.apiTab && state in tab.apiTab.$TSTStates;
}

export function isActive(tab) {
  return ensureLivingTab(tab) &&
           !!(tab.apiTab && tab.apiTab.active);
}

export function isPinned(tab) {
  return ensureLivingTab(tab) &&
           !!(tab.apiTab && tab.apiTab.pinned);
}

export function isAudible(tab) {
  return ensureLivingTab(tab) &&
           !!(tab.apiTab && tab.apiTab.audible);
}

export function isSoundPlaying(tab) {
  return ensureLivingTab(tab) &&
           !!(tab.apiTab && tab.apiTab.audible && !tab.apiTab.mutedInfo.muted);
}

export function maybeSoundPlaying(tab) {
  return ensureLivingTab(tab) &&
         (isSoundPlaying(tab) ||
          (hasState(tab, Constants.kTAB_STATE_HAS_SOUND_PLAYING_MEMBER) &&
           tab.hasAttribute(Constants.kCHILDREN)));
}

export function isMuted(tab) {
  return ensureLivingTab(tab) &&
           !!(tab.apiTab && tab.apiTab.mutedInfo && tab.apiTab.mutedInfo.muted);
}

export function maybeMuted(tab) {
  return ensureLivingTab(tab) &&
         (isMuted(tab) ||
          (hasState(tab, Constants.kTAB_STATE_HAS_MUTED_MEMBER) &&
           tab.hasAttribute(Constants.kCHILDREN)));
}

export function isHidden(tab) {
  return ensureLivingTab(tab) &&
           !!(tab.apiTab && tab.apiTab.hidden);
}

export function isCollapsed(tab) {
  return ensureLivingTab(tab) &&
           hasState(tab, Constants.kTAB_STATE_COLLAPSED);
}

export function isDiscarded(tab) {
  return ensureLivingTab(tab) &&
           !!(tab.apiTab && tab.apiTab.discarded);
}

export function isPrivateBrowsing(tab) {
  return ensureLivingTab(tab) &&
           !!(tab.apiTab && tab.apiTab.incognito);
}

export function isOpening(tab) {
  return ensureLivingTab(tab) &&
           hasState(tab, Constants.kTAB_STATE_OPENING);
}

export function isDuplicating(tab) {
  return ensureLivingTab(tab) &&
           hasState(tab, Constants.kTAB_STATE_DUPLICATING);
}

export function isNewTabCommandTab(tab) {
  return ensureLivingTab(tab) &&
           configs.guessNewOrphanTabAsOpenedByNewTabCommand &&
           assertInitializedTab(tab) &&
           tab.apiTab.url == configs.guessNewOrphanTabAsOpenedByNewTabCommandUrl;
}

export function isSubtreeCollapsed(tab) {
  return ensureLivingTab(tab) &&
         hasState(tab, Constants.kTAB_STATE_SUBTREE_COLLAPSED);
}

/*
function shouldCloseTabSubtreeOf(tab) {
  return (hasChildTabs(tab) &&
          (configs.closeParentBehavior == Constants.kCLOSE_PARENT_BEHAVIOR_CLOSE_ALL_CHILDREN ||
           isSubtreeCollapsed(tab)));
}
*/

/*
function shouldCloseLastTabSubtreeOf(tab) {
  return (ensureLivingTab(tab) &&
          shouldCloseTabSubtreeOf(tab) &&
          getDescendantTabs(tab).length + 1 == getAllTabs(tab).length);
}
*/

export function isGroupTab(tab) {
  if (!tab)
    return false;
  assertInitializedTab(tab);
  return hasState(tab, Constants.kTAB_STATE_GROUP_TAB) ||
         tab.apiTab.url.indexOf(Constants.kGROUP_TAB_URI) == 0;
}

export function isTemporaryGroupTab(tab) {
  if (!isGroupTab(tab))
    return false;
  return /[&?]temporary=true/.test(tab.apiTab.url);
}

export function isSelected(tab) {
  return ensureLivingTab(tab) &&
           (hasState(tab, Constants.kTAB_STATE_SELECTED) ||
            (isMultihighlighted(tab) && !!(tab.apiTab && tab.apiTab.highlighted)));
}

export function isHighlighted(tab) {
  return ensureLivingTab(tab) &&
           !!(tab.apiTab && tab.apiTab.highlighted);
}

export function isMultiselected(tab) {
  return isSelected(tab) &&
           (isMultihighlighted(tab) ||
            !!tab.parentNode.querySelector(`${kSELECTOR_LIVE_TAB}.${Constants.kTAB_STATE_SELECTED} ~ ${kSELECTOR_LIVE_TAB}.${Constants.kTAB_STATE_SELECTED}`));
}

export function isMultihighlighted(tab) {
  return tab.parentNode.matches(`.${Constants.kTABBAR_STATE_MULTIPLE_HIGHLIGHTED}`);
}

export function isLocked(_aTab) {
  return false;
}

export function hasChildTabs(parent) {
  if (!ensureLivingTab(parent))
    return false;
  return parent.hasAttribute(Constants.kCHILDREN);
}

export function getLabelWithDescendants(tab) {
  const label = [`* ${tab.dataset.label}`];
  for (const child of getChildTabs(tab)) {
    if (!child.dataset.labelWithDescendants)
      child.dataset.labelWithDescendants = getLabelWithDescendants(child);
    label.push(child.dataset.labelWithDescendants.replace(/^/gm, '  '));
  }
  return label.join('\n');
}

export function getMaxTreeLevel(hint, options = {}) {
  const tabs = options.onlyVisible ? getVisibleTabs(hint) : getTabs(hint) ;
  let maxLevel = Math.max(...tabs.map(tab => parseInt(tab.getAttribute(Constants.kLEVEL) || 0)));
  if (configs.maxTreeLevel > -1)
    maxLevel = Math.min(maxLevel, configs.maxTreeLevel);
  return maxLevel;
}

// if all tabs are aldeardy placed at there, we don't need to move them.
export function isAllTabsPlacedBefore(tabs, nextTab) {
  if (tabs[tabs.length - 1] == nextTab)
    nextTab = getNextTab(nextTab);
  if (!nextTab && !getNextTab(tabs[tabs.length - 1]))
    return true;

  tabs = Array.from(tabs);
  let previousTab = tabs.shift();
  for (const tab of tabs) {
    if (tab.previousSibling != previousTab)
      return false;
    previousTab = tab;
  }
  return !nextTab ||
         !previousTab ||
         getNextTab(previousTab) == nextTab;
}

export function isAllTabsPlacedAfter(tabs, previousTab) {
  if (tabs[0] == previousTab)
    previousTab = getPreviousTab(previousTab);
  if (!previousTab && !getPreviousTab(tabs[0]))
    return true;

  tabs = Array.from(tabs).reverse();
  let nextTab = tabs.shift();
  for (const tab of tabs) {
    if (getNextTab(tab) != nextTab)
      return false;
    nextTab = tab;
  }
  return !previousTab ||
         !nextTab ||
         nextTab.previousSibling == previousTab;
}


export function dumpAllTabs() {
  if (!configs.debug)
    return;
  log('dumpAllTabs\n' +
    getAllTabs().map(tab =>
      getAncestorTabs(tab).reverse().concat([tab])
        .map(tab => tab.id + (isPinned(tab) ? ' [pinned]' : ''))
        .join(' => ')
    ).join('\n'));
}


//===================================================================
// Promised status of tabs
//===================================================================

const mOpenedResolvers = new WeakMap();
const mClosedWhileActiveResolvers = new WeakMap();

export function initPromisedStatus(tab, alreadyOpened = false) {
  if (alreadyOpened)
    tab.opened = Promise.resolve(true);
  else
    tab.opened = new Promise((resolve, _aReject) => {
      mOpenedResolvers.set(tab, resolve);
    });

  tab.closedWhileActive = new Promise((resolve, _aReject) => {
    mClosedWhileActiveResolvers.set(tab, resolve);
  });
}

export function resolveOpened(tab) {
  if (!mOpenedResolvers.has(tab))
    return;
  mOpenedResolvers.get(tab)();
  mOpenedResolvers.delete(tab);
}

export function fetchClosedWhileActiveResolver(tab) {
  const resolver = mClosedWhileActiveResolvers.get(tab);
  mClosedWhileActiveResolvers.delete(tab);
  return resolver;
}


//===================================================================
// Tab State
//===================================================================

export function broadcastTabState(tabs, options = {}) {
  if (!Array.isArray(tabs))
    tabs = [tabs];
  browser.runtime.sendMessage({
    type:    Constants.kCOMMAND_BROADCAST_TAB_STATE,
    tabs:    tabs.map(tab => tab.id),
    add:     options.add || [],
    remove:  options.remove || [],
    bubbles: !!options.bubbles
  });
}

export async function getSpecialTabState(tab) {
  const states = await browser.sessions.getTabValue(tab.apiTab.id, Constants.kPERSISTENT_SPECIAL_TAB_STATES);
  return states || [];
}

export async function addSpecialTabState(tab, state) {
  const states = await getSpecialTabState(tab);
  if (states.includes(state))
    return states;
  states.push(state);
  addState(tab, state);
  await browser.sessions.setTabValue(tab.apiTab.id, Constants.kPERSISTENT_SPECIAL_TAB_STATES, states);
  return states;
}

export async function removeSpecialTabState(tab, state) {
  const states = await getSpecialTabState(tab);
  const index = states.indexOf(state);
  if (index < 0)
    return states;
  states.splice(index, 1);
  removeState(tab, state);
  await browser.sessions.setTabValue(tab.apiTab.id, Constants.kPERSISTENT_SPECIAL_TAB_STATES, states);
  return states;
}



//===================================================================
// Take snapshot
//===================================================================

export function snapshotTreeForActionDetection(targetTab) {
  const prevTab = getPreviousNormalTab(targetTab);
  const nextTab = getNextNormalTab(targetTab);
  const foundTabs = {};
  const tabs = getAncestorTabs(prevTab)
    .concat([prevTab, targetTab, nextTab, getParentTab(targetTab)])
    .filter(tab => ensureLivingTab(tab) && !foundTabs[tab.id] && (foundTabs[tab.id] = true)) // uniq
    .sort((aA, aB) => aA.apiTab.index - aB.apiTab.index);
  return snapshotTree(targetTab, tabs);
}

function snapshotTree(targetTab, tabs) {
  const allTabs = tabs || getTabs(targetTab);

  const snapshotById = {};
  function snapshotChild(tab) {
    if (!ensureLivingTab(tab) || isPinned(tab) || isHidden(tab))
      return null;
    return snapshotById[tab.id] = {
      id:            tab.id,
      url:           tab.apiTab.url,
      cookieStoreId: tab.apiTab.cookieStoreId,
      active:        isActive(tab),
      children:      getChildTabs(tab).filter(child => !isHidden(child)).map(child => child.id),
      collapsed:     isSubtreeCollapsed(tab),
      pinned:        isPinned(tab),
      level:         parseInt(tab.getAttribute(Constants.kLEVEL) || 0)
    };
  }
  const snapshotArray = allTabs.map(tab => snapshotChild(tab));
  for (const tab of allTabs) {
    const item = snapshotById[tab.id];
    if (!item)
      continue;
    const parent = getParentTab(tab);
    item.parent = parent && parent.id;
    const next = getNextNormalTab(tab);
    item.next = next && next.id;
    const previous = getPreviousNormalTab(tab);
    item.previous = previous && previous.id;
  }
  const activeTab = getActiveTab(targetTab);
  return {
    target:   snapshotById[targetTab.id],
    active:   activeTab && snapshotById[activeTab.id],
    tabs:     snapshotArray,
    tabsById: snapshotById
  };
}<|MERGE_RESOLUTION|>--- conflicted
+++ resolved
@@ -717,10 +717,7 @@
   if (!tab ||
       !tab.id ||
       !tab.parentNode ||
-<<<<<<< HEAD
       !isTracked(tab.apiTab.id) ||
-=======
->>>>>>> 69e1dd14
       hasState(tab, Constants.kTAB_STATE_REMOVING))
     return null;
   return tab;
