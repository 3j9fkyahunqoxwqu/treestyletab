--- conflicted
+++ resolved
@@ -1,17 +1,6 @@
-<<<<<<< HEAD
-import {
-  refreshContextMenuItems,
-  contextMenuClickListener,
-} from './context-menu.js';
+import * as ContextMenu from './context-menu.js';
 import { gMetricsData } from './metrics.js';
 
 // Set to the global to make compatibility with other classic sources.
-window.refreshContextMenuItems = refreshContextMenuItems;
-window.contextMenuClickListener = contextMenuClickListener;
-window.gMetricsData = gMetricsData;
-=======
-import * as ContextMenu from './context-menu.js';
-
-// Set to the global to make compatibility with other classic sources.
 window.ContextMenu = ContextMenu;
->>>>>>> e72be370
+window.gMetricsData = gMetricsData;