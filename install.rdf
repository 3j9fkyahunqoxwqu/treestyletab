--- conflicted
+++ resolved
@@ -193,13 +193,8 @@
 
     <em:targetApplication>
       <RDF:Description em:id="{ec8030f7-c20a-464f-9b0e-13a3a9e97384}"
-<<<<<<< HEAD
-                       em:minVersion="28.0a1"
-                       em:maxVersion="28.0a1" />
-=======
-                       em:minVersion="24.0"
+                       em:minVersion="29.0a1"
                        em:maxVersion="29.0a1" />
->>>>>>> 081c0dd3
     </em:targetApplication>
   </RDF:Description>
 </RDF:RDF>